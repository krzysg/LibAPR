--- conflicted
+++ resolved
@@ -2,13 +2,9 @@
  * Created by Krzysztof Gonciarz 2018
  */
 #include <gtest/gtest.h>
-<<<<<<< HEAD
-#include "data_structures/Mesh/MeshData.hpp"
-#include "data_structures/Mesh/MeshDataCuda.h"
+#include "data_structures/Mesh/PixelData.hpp"
+#include "data_structures/Mesh/PixelDataCuda.h"
 #include <random>
-=======
-#include "data_structures/Mesh/PixelData.hpp"
->>>>>>> 1ba808f9
 
 namespace {
     class MeshDataTest : public ::testing::Test {
@@ -317,7 +313,7 @@
      * @return number of errors detected
      */
     template <typename T>
-    int compareMeshes(const MeshData<T> &expected, const MeshData<T> &tested, double maxError = 0.0001, int maxNumOfErrPrinted = 3) {
+    int compareMeshes(const PixelData<T> &expected, const PixelData<T> &tested, double maxError = 0.0001, int maxNumOfErrPrinted = 3) {
         int cnt = 0;
         for (size_t i = 0; i < expected.mesh.size(); ++i) {
             if (std::abs(expected.mesh[i] - tested.mesh[i]) > maxError || std::isnan(expected.mesh[i]) ||
@@ -341,8 +337,8 @@
  * @return
  */
     template <typename T>
-    MeshData<T> getRandInitializedMesh(int y, int x, int z, float multiplier = 2.0f, bool useIdxNumbers = false) {
-        MeshData<T> m(y, x, z);
+    PixelData<T> getRandInitializedMesh(int y, int x, int z, float multiplier = 2.0f, bool useIdxNumbers = false) {
+        PixelData<T> m(y, x, z);
         std::cout << "Mesh info: " << m << std::endl;
         std::random_device rd;
         std::mt19937 mt(rd());
@@ -355,10 +351,10 @@
 }
 TEST(MeshDataSimpleTest, DownSampleCuda) {
     {   // reduce/constant_operator calculate maximum value when downsampling
-        MeshData<float> m(5, 6, 4);
+        PixelData<float> m(5, 6, 4);
         for (size_t i = 0; i < m.mesh.size(); ++i) m.mesh[i] = i + 1;
 
-        MeshData<float> m2; m2.initDownsampled(m);
+        PixelData<float> m2; m2.initDownsampled(m);
         downsampleMaxCuda(m, m2);
         int expected[] = {37, 39, 40, 47, 49, 50, 57, 59, 60, 97, 99, 100, 107, 109, 110, 117, 119, 120};
         for (size_t i = 0; i < m2.mesh.size(); ++i) {
@@ -366,10 +362,10 @@
         }
     }
     {   // reduce/constant_operator calculate maximum value when downsampling
-        MeshData<float> m(5, 6, 3);
+        PixelData<float> m(5, 6, 3);
         for (size_t i = 0; i < m.mesh.size(); ++i) m.mesh[i] = 5 * 6 * 3 - i;
 
-        MeshData<float> m2; m2.initDownsampled(m);
+        PixelData<float> m2; m2.initDownsampled(m);
         downsampleMaxCuda(m, m2);
 
         int expected[] = {90, 88, 86, 80, 78, 76, 70, 68, 66, 30, 28, 26, 20, 18, 16, 10, 8, 6};
@@ -379,10 +375,10 @@
     }
     {
         // reduce/constant_operator calculate average value of pixels when downsampling
-        MeshData<float> m(2, 2, 2);
+        PixelData<float> m(2, 2, 2);
         for (size_t i = 0; i < m.mesh.size(); ++i) m.mesh[i] = 8 - i;
 
-        MeshData<float> m2; m2.initDownsampled(m);
+        PixelData<float> m2; m2.initDownsampled(m);
         downsampleMeanCuda(m, m2);
         float expected[] = {4.5}; // (1+2+3+4+5+6+7+8)/8
         for (size_t i = 0; i < m2.mesh.size(); ++i) {
@@ -391,16 +387,16 @@
     }
     {
         // reduce/constant_operator calculate average value of pixels when downsampling
-        MeshData<float> m(3, 3, 3);
+        PixelData<float> m(3, 3, 3);
         for (size_t i = 0; i < m.mesh.size(); ++i) m.mesh[i] = 27 - i;
 
-        MeshData<float> mCpu;
+        PixelData<float> mCpu;
         downsample(m, mCpu,
                    [](const float &x, const float &y) -> float { return x + y; },
                    [](const float &x) -> float { return x / 8.0; },
                    true);
 
-        MeshData<float> mGpu; mGpu.initDownsampled(m);
+        PixelData<float> mGpu; mGpu.initDownsampled(m);
         downsampleMeanCuda(m, mGpu);
 
         EXPECT_EQ(compareMeshes(mCpu, mGpu), 0);
@@ -409,10 +405,10 @@
         APRTimer timer(true);
 
         // reduce/constant_operator calculate average value of pixels when downsampling
-        MeshData<float> m =  getRandInitializedMesh<float>(33, 22, 21);
+        PixelData<float> m =  getRandInitializedMesh<float>(33, 22, 21);
         for (size_t i = 0; i < m.mesh.size(); ++i) m.mesh[i] = 27 - i;
 
-        MeshData<float> mCpu; mCpu.initDownsampled(m);
+        PixelData<float> mCpu; mCpu.initDownsampled(m);
         timer.start_timer("CPU downsample");
         downsample(m, mCpu,
                    [](const float &x, const float &y) -> float { return x + y; },
@@ -420,7 +416,7 @@
                    false);
         timer.stop_timer();
 
-        MeshData<float> mGpu; mGpu.initDownsampled(m);
+        PixelData<float> mGpu; mGpu.initDownsampled(m);
         timer.start_timer("GPU downsample");
         downsampleMeanCuda(m, mGpu);
         timer.stop_timer();
