--- conflicted
+++ resolved
@@ -116,17 +116,10 @@
     
     timer.stop_timer();
     
-<<<<<<< HEAD
+
     timer.start_timer("gen projection");
 
     multi_ray_gen(pc_struct,proj_pars);
-=======
-    timer.start_timer("parrallel projection max");
-    
-    proj_pars.proj_type = 0;
-    
-   // multi_ray_parrallel(pc_struct,proj_pars);
->>>>>>> fb24ece1
     
     timer.stop_timer();
 }
