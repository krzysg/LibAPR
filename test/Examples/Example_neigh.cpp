--- conflicted
+++ resolved
@@ -6,11 +6,6 @@
 #include <iostream>
 
 #include "Example_neigh.hpp"
-<<<<<<< HEAD
-
-=======
-#include "../../test/utils.h"
->>>>>>> 4d387670
 
 bool command_option_exists(char **begin, char **end, const std::string &option)
 {
