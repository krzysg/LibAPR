--- conflicted
+++ resolved
@@ -762,10 +762,7 @@
 TEST_F(Create210SphereTest, APR_PIPELINE) {
 
 //test iteration
-<<<<<<< HEAD
-=======
 // TODO: FIXME please!
->>>>>>> acdea3bc
 //    ASSERT_TRUE(test_apr_pipeline(test_data));
 
 }
