--- conflicted
+++ resolved
@@ -772,240 +772,6 @@
     
 }
 
-<<<<<<< HEAD
-
-template<typename T>
-void write_apr_pc_struct_hilbert(PartCellStructure<T,uint64_t>& pc_struct,std::string save_loc,std::string file_name){
-    //
-    //
-    //  Bevan Cheeseman 2016
-    //
-    //  Writes the APR to the particle cell structure sparse format, using the p_map for reconstruction
-    //
-    //
-
-
-
-    //std::cout << "Writing parts to hdf5 file, in pc_struct format..." << std::endl;
-
-
-    uint64_t num_cells = pc_struct.get_number_cells();
-    uint64_t num_parts = pc_struct.get_number_parts();
-
-
-
-    //initialize
-    uint64_t node_val_part;
-    uint64_t y_coord;
-    int x_;
-    int z_;
-
-    uint64_t j_;
-    uint64_t status;
-    uint64_t curr_key=0;
-    uint64_t part_offset=0;
-
-
-    //Neighbour Routine Checking
-
-    uint64_t p;
-
-    register_bosc();
-
-    std::string hdf5_file_name = save_loc + file_name + "_pcstruct_part.h5";
-
-    file_name = file_name + "_pcstruct_part";
-
-    hdf5_create_file(hdf5_file_name);
-
-    //hdf5 inits
-    hid_t fid, pr_groupid, obj_id;
-    H5G_info_t info;
-
-    hsize_t     dims_out[2];
-
-    hsize_t rank = 1;
-
-    hsize_t dims;
-    hsize_t dim_a=1;
-
-    fid = H5Fopen(hdf5_file_name.c_str(),H5F_ACC_RDWR,H5P_DEFAULT);
-
-    //Get the group you want to open
-
-    //////////////////////////////////////////////////////////////////
-    //
-    //  Write meta-data to the file
-    //
-    //
-    //
-    ///////////////////////////////////////////////////////////////////////
-    dims = 1;
-
-    pr_groupid = H5Gcreate2(fid,"ParticleRepr",H5P_DEFAULT,H5P_DEFAULT,H5P_DEFAULT);
-    H5Gget_info( pr_groupid, &info );
-
-    hdf5_write_attribute(pr_groupid,H5T_NATIVE_INT,"x_num",1,&dims, &pc_struct.org_dims[1] );
-    hdf5_write_attribute(pr_groupid,H5T_NATIVE_INT,"y_num",1,&dims, &pc_struct.org_dims[0] );
-    hdf5_write_attribute(pr_groupid,H5T_NATIVE_INT,"z_num",1,&dims, &pc_struct.org_dims[2] );
-
-
-    obj_id = H5Gcreate2(fid,"ParticleRepr/t",H5P_DEFAULT,H5P_DEFAULT,H5P_DEFAULT);
-
-    dims_out[0] = 1;
-    dims_out[1] = 1;
-
-    //just an identifier in here for the reading of the parts
-
-    hdf5_write_attribute(pr_groupid,H5T_NATIVE_INT,"num_parts",1,dims_out, &num_parts );
-
-    hdf5_write_attribute(pr_groupid,H5T_NATIVE_INT,"num_cells",1,dims_out, &num_cells );
-
-    // New parameter and background data
-
-    hdf5_write_string(pr_groupid,"name",pc_struct.pars.name);
-
-    std::string git_hash = exec_blosc("git rev-parse HEAD");
-
-    hdf5_write_string(pr_groupid,"githash",git_hash);
-
-    hdf5_write_attribute(pr_groupid,H5T_NATIVE_FLOAT,"lambda",1,dims_out, &pc_struct.pars.lambda );
-
-    hdf5_write_attribute(pr_groupid,H5T_NATIVE_FLOAT,"var_th",1,dims_out, &pc_struct.pars.var_th );
-
-    hdf5_write_attribute(pr_groupid,H5T_NATIVE_FLOAT,"var_th_max",1,dims_out, &pc_struct.pars.var_th_max );
-
-    hdf5_write_attribute(pr_groupid,H5T_NATIVE_FLOAT,"I_th",1,dims_out, &pc_struct.pars.I_th );
-
-    hdf5_write_attribute(pr_groupid,H5T_NATIVE_FLOAT,"dx",1,dims_out, &pc_struct.pars.dx );
-
-    hdf5_write_attribute(pr_groupid,H5T_NATIVE_FLOAT,"dy",1,dims_out, &pc_struct.pars.dy );
-
-    hdf5_write_attribute(pr_groupid,H5T_NATIVE_FLOAT,"dz",1,dims_out, &pc_struct.pars.dz );
-
-    hdf5_write_attribute(pr_groupid,H5T_NATIVE_FLOAT,"psfx",1,dims_out, &pc_struct.pars.psfx );
-
-    hdf5_write_attribute(pr_groupid,H5T_NATIVE_FLOAT,"psfy",1,dims_out, &pc_struct.pars.psfy );
-
-    hdf5_write_attribute(pr_groupid,H5T_NATIVE_FLOAT,"psfz",1,dims_out, &pc_struct.pars.psfz );
-
-    hdf5_write_attribute(pr_groupid,H5T_NATIVE_FLOAT,"rel_error",1,dims_out, &pc_struct.pars.rel_error);
-
-    hdf5_write_attribute(pr_groupid,H5T_NATIVE_FLOAT,"aniso",1,dims_out, &pc_struct.pars.aniso);
-
-    //////////////////////////////////////////////////////////////////
-    //
-    //  Write data to the file
-    //
-    //
-    //
-    ///////////////////////////////////////////////////////////////////////
-
-    uint64_t depth_min = pc_struct.depth_min;
-    std::vector<uint8_t> p_map;
-    std::vector<uint16_t> Ip;
-
-    APR<float> curr_apr(pc_struct);
-
-
-    for(uint64_t i = pc_struct.pc_data.depth_min;i <= pc_struct.pc_data.depth_max;i++){
-
-
-        const unsigned int x_num_ = pc_struct.x_num[i];
-        const unsigned int z_num_ = pc_struct.z_num[i];
-        const unsigned int y_num_ = pc_struct.y_num[i];
-
-
-        //write the vals
-
-
-
-
-        p_map.resize(x_num_*z_num_*y_num_,0);
-
-        std::fill(p_map.begin(), p_map.end(), 0);
-
-
-        //For each depth there are two loops, one for SEED status particles, at depth + 1, and one for BOUNDARY and FILLER CELLS, to ensure contiguous memory access patterns.
-
-        // SEED PARTICLE STATUS LOOP (requires access to three data structures, particle access, particle data, and the part-map)
-#ifdef HAVE_OPENMP
-	#pragma omp parallel for default(shared) private(z_,x_,j_,p,node_val_part,curr_key,part_offset,status,y_coord) if(z_num_*x_num_ > 100)
-#endif
-        for(z_ = 0;z_ < z_num_;z_++){
-
-            for(x_ = 0;x_ < x_num_;x_++){
-
-                const size_t offset_pc_data = x_num_*z_ + x_;
-                const size_t offset_p_map = y_num_*x_num_*z_ + y_num_*x_;
-
-                const size_t j_num = pc_struct.pc_data.data[i][offset_pc_data].size();
-
-                y_coord = 0;
-
-                for(j_ = 0;j_ < j_num;j_++){
-
-                    node_val_part = pc_struct.part_data.access_data.data[i][offset_pc_data][j_];
-
-                    if (!(node_val_part&1)){
-                        //get the index gap node
-                        y_coord++;
-
-                        status = pc_struct.part_data.access_node_get_status(node_val_part);
-                        p_map[offset_p_map + y_coord] = status;
-
-                    } else {
-
-                        y_coord += ((node_val_part & COORD_DIFF_MASK_PARTICLE) >> COORD_DIFF_SHIFT_PARTICLE);
-                        y_coord--;
-                    }
-
-                }
-
-            }
-
-        }
-
-        dims = p_map.size();
-        std::string name = "p_map_"+std::to_string(i);
-        hdf5_write_data_blosc(obj_id,H5T_NATIVE_UINT8,name.c_str(),rank,&dims, p_map.data());
-
-        name = "p_map_x_num_"+std::to_string(i);
-        hsize_t attr = x_num_;
-        hdf5_write_attribute(pr_groupid,H5T_NATIVE_INT,name.c_str(),1,&dim_a, &attr);
-
-        attr = y_num_;
-        name = "p_map_y_num_"+std::to_string(i);
-        hdf5_write_attribute(pr_groupid,H5T_NATIVE_INT,name.c_str(),1,&dim_a, &attr);
-
-        attr = z_num_;
-        name = "p_map_z_num_"+std::to_string(i);
-        hdf5_write_attribute(pr_groupid,H5T_NATIVE_INT,name.c_str(),1,&dim_a, &attr);
-
-
-
-
-
-    }
-
-
-
-    for(uint64_t depth = (curr_apr.particles_int_old.depth_min);depth <= curr_apr.particles_int_old.depth_max;depth++) {
-        //loop over the resolutions of the structure
-        const unsigned int x_num_ = curr_apr.particles_int_old.x_num[depth];
-        const unsigned int z_num_ = curr_apr.particles_int_old.z_num[depth];
-        unsigned int y_num_ = 0;
-        if(depth == curr_apr.particles_int_old.depth_max) {
-             y_num_ = pc_struct.org_dims[0];
-        } else{
-            y_num_ = pc_struct.y_num[depth];
-        }
-        const unsigned int x_num_min_ = 0;
-       const unsigned int z_num_min_ = 0;
-
-        Ip.resize(0);
-=======
->>>>>>> af2096f6
 //
 //template<typename T>
 //void write_apr_pc_struct_hilbert(PartCellStructure<T,uint64_t>& pc_struct,std::string save_loc,std::string file_name){
