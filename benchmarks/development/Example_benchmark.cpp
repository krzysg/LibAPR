//////////////////////////////////////////////////////
///
/// Bevan Cheeseman 2018
///
/// Examples of simple iteration an access to Particle Cell, and particle information. (See Example_neigh, for neighbor access)
///
/// Usage:
///
/// (using output of Example_get_apr)
///
/// Example_apr_iterate -i input_image_tiff -d input_directory
///
/////////////////////////////////////////////////////

#include <algorithm>
#include <iostream>
#include <benchmarks/development/old_numerics/filter_numerics.hpp>

#include "benchmarks/development/Example_benchmark.h"

bool command_option_exists(char **begin, char **end, const std::string &option)
{
    return std::find(begin, end, option) != end;
}

char* get_command_option(char **begin, char **end, const std::string &option)
{
    char ** itr = std::find(begin, end, option);
    if (itr != end && ++itr != end)
    {
        return *itr;
    }
    return 0;
}

cmdLineOptions read_command_line_options(int argc, char **argv){

    cmdLineOptions result;

    if(argc == 1) {
        std::cerr << "Usage: \"Example_apr_iterate -i input_apr_file -d directory\"" << std::endl;
        exit(1);
    }

    if(command_option_exists(argv, argv + argc, "-i"))
    {
        result.input = std::string(get_command_option(argv, argv + argc, "-i"));
    } else {
        std::cout << "Input file required" << std::endl;
        exit(2);
    }

    if(command_option_exists(argv, argv + argc, "-d"))
    {
        result.directory = std::string(get_command_option(argv, argv + argc, "-d"));
    }

    if(command_option_exists(argv, argv + argc, "-o"))
    {
        result.output = std::string(get_command_option(argv, argv + argc, "-o"));
    }

    return result;

}

template<typename T>
void particle_linear_neigh_access(APR<T>& apr,float num_repeats,AnalysisData& analysis_data);

int main(int argc, char **argv) {

    // INPUT PARSING

    cmdLineOptions options = read_command_line_options(argc, argv);

    // Filename
    std::string file_name = options.directory + options.input;

    // Read the apr file into the part cell structure
    APRTimer timer;

    timer.verbose_flag = false;

    // APR datastructure
    APR<uint16_t> apr;

    //read file
    apr.read_apr(file_name);

    apr.parameters.input_dir = options.directory;

    std::string name = options.input;
    //remove the file extension
    name.erase(name.end()-3,name.end());

    APRIteratorOld<uint16_t> apr_iterator(apr);

    //initialization of the iteration structures
    APRIteratorOld<uint16_t> apr_parallel_iterator(apr); //this is required for parallel access
    uint64_t part; //declare parallel iteration variable

    int num_repeats = 5;


    PartCellStructure<float,uint64_t > pc_struct;

    AnalysisData analysisData;

    pixels_linear_neigh_access(pc_struct,(uint64_t)apr.orginal_dimensions(0),(uint64_t)apr.orginal_dimensions(1),(uint64_t)apr.orginal_dimensions(2),num_repeats,analysisData);

    particle_linear_neigh_access(apr,num_repeats,analysisData);

    APRIteratorOld<uint16_t> neighbour_iterator(apr);

    ExtraPartCellData<uint16_t> neigh_xm(apr);

    timer.start_timer("APR parallel iterator neighbour loop");

    for (int i = 0; i < num_repeats; ++i) {

#ifdef HAVE_OPENMP
	#pragma omp parallel for schedule(static) private(part) firstprivate(apr_parallel_iterator,neighbour_iterator)
#endif
        for (part = 0; part < apr.total_number_particles(); ++part) {
            //needed step for any parallel loop (update to the next part)
            apr_parallel_iterator.set_iterator_to_particle_by_number(part);

            //compute neighbours as previously, now using the apr_parallel_iterator (APRIterator), instead of the apr class for access.
            apr_parallel_iterator.update_all_neighbours();

            //loop over all the neighbours and set the neighbour iterator to it
            for (int dir = 0; dir < 6; ++dir) {
                for (int index = 0; index < apr_parallel_iterator.number_neighbours_in_direction(dir); ++index) {

                    if(neighbour_iterator.set_neighbour_iterator(apr_parallel_iterator, dir, index)){
                        //neighbour_iterator works just like apr, and apr_parallel_iterator (you could also call neighbours)
                        apr_parallel_iterator(neigh_xm) += neighbour_iterator(apr.particles_int_old);
                    }
                }
            }

        }

    }

    timer.stop_timer();
<<<<<<< HEAD
    std::chrono::duration<double> elapsed_seconds = timer.t2 - timer.t1;

    std::cout << "New parallel iteration took: " << elapsed_seconds.count()/(num_repeats*1.0) << std::endl;
=======
    float elapsed_seconds = timer.t2 - timer.t1;

    std::cout << "New parallel iteration took: " << elapsed_seconds/(num_repeats*1.0) << std::endl;
>>>>>>> af2096f6



}

template<typename T>
void particle_linear_neigh_access(APR<T>& apr,float num_repeats,AnalysisData& analysis_data){   //  Calculate connected component from a binary mask
    //
    //  Should be written with the neighbour iterators instead.
    //


//    ExtraPartCellData<float> filter_output(apr);
//
//
//    ExtraPartCellData<float> particle_data(apr);
//
//
//    Part_timer timer;
//
//    //initialize variables required
//    uint64_t node_val_pc; // node variable encoding neighbour and cell information
//
//    int x_; // iteration variables
//    int z_; // iteration variables
//    uint64_t j_; // index variable
//    uint64_t curr_key = 0; // key used for accessing and particles and cells
//    PartCellNeigh<uint64_t> neigh_cell_keys;
//    //
//    // Extra variables required
//    //
//
//    timer.verbose_flag = false;
//
//    const int num_dir = 6;
//
//    timer.start_timer("neigh_cell_comp");
//
//    for(int r = 0;r < num_repeats;r++){
//
//        for(uint64_t i = apr.pc_data.depth_min;i <= apr.pc_data.depth_max;i++){
//            //loop over the resolutions of the structure
//            const unsigned int x_num_ = apr.pc_data.x_num[i];
//            const unsigned int z_num_ = apr.pc_data.z_num[i];
//#pragma omp parallel for default(shared) private(z_,x_,j_,node_val_pc,curr_key)  firstprivate(neigh_cell_keys) if(z_num_*x_num_ > 100)
//            for(z_ = 0;z_ < z_num_;z_++){
//                //both z and x are explicitly accessed in the structure
//                curr_key = 0;
//
//                apr.pc_data.pc_key_set_z(curr_key,z_);
//                apr.pc_data.pc_key_set_depth(curr_key,i);
//
//
//                for(x_ = 0;x_ < x_num_;x_++){
//
//                    apr.pc_data.pc_key_set_x(curr_key,x_);
//
//                    const size_t offset_pc_data = x_num_*z_ + x_;
//
//                    const size_t j_num = apr.pc_data.data[i][offset_pc_data].size();
//
//                    //the y direction loop however is sparse, and must be accessed accordinagly
//                    for(j_ = 0;j_ < j_num;j_++){
//
//
//                        float part_int= 0;
//
//                        //particle cell node value, used here as it is requried for getting the particle neighbours
//                        node_val_pc = apr.pc_data.data[i][offset_pc_data][j_];
//
//                        if (!(node_val_pc&1)){
//                            //Indicates this is a particle cell node
//                            //y_coord++;
//
//                            apr.pc_data.pc_key_set_j(curr_key,j_);
//
//                            //for(int dir = 0;dir < num_dir;dir++){
//                            // pc_data.get_neighs_face(curr_key,node_val_pc,dir,neigh_cell_keys);
//                            // }
//
//                            apr.pc_data.get_neighs_all(curr_key,node_val_pc,neigh_cell_keys);
//
//
//                            for(int dir = 0;dir < num_dir;dir++){
//                                //loop over the nieghbours
//                                for(int n = 0; n < neigh_cell_keys.neigh_face[dir].size();n++){
//                                    // Check if the neighbour exisits (if neigh_cell_value = 0, the neighbour doesn't exist)
//                                    uint64_t neigh_key = neigh_cell_keys.neigh_face[dir][n];
//
//                                    if(neigh_key > 0){
//                                        //get information about the nieghbour (need to provide face and neighbour number (n) and the current y coordinate)
//                                        part_int+= particle_data.get_val(neigh_key);
//                                    }
//
//                                }
//                            }
//
//                            filter_output.data[i][offset_pc_data][j_] = part_int;
//
//                        } else {
//                            // Inidicates this is not a particle cell node, and is a gap node
//
//                        }
//
//                    }
//
//                }
//
//            }
//        }
//
//    }
//
//    timer.stop_timer();
//
//    float time = (timer.t2 - timer.t1)/num_repeats;
//
//    analysis_data.add_float_data("neigh_part_linear_total",time);
//    analysis_data.add_float_data("neigh_part_linear_perm",time/(1.0*apr.num_parts_total/1000000.0));
//
//    std::cout << "Get neigh particle linear: " << time << std::endl;
//    std::cout << "per 1000000 particles took: " << time/(1.0*apr.num_parts_total/1000000.0) << std::endl;

}<|MERGE_RESOLUTION|>--- conflicted
+++ resolved
@@ -144,15 +144,9 @@
     }
 
     timer.stop_timer();
-<<<<<<< HEAD
-    std::chrono::duration<double> elapsed_seconds = timer.t2 - timer.t1;
-
-    std::cout << "New parallel iteration took: " << elapsed_seconds.count()/(num_repeats*1.0) << std::endl;
-=======
     float elapsed_seconds = timer.t2 - timer.t1;
 
     std::cout << "New parallel iteration took: " << elapsed_seconds/(num_repeats*1.0) << std::endl;
->>>>>>> af2096f6
 
 
 
