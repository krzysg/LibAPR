--- conflicted
+++ resolved
@@ -29,11 +29,7 @@
 #include <string>
 #include <vector>
 #include <algorithm>
-<<<<<<< HEAD
-#include <chrono>
-=======
 //#include <chrono>
->>>>>>> af2096f6
 
 #ifdef HAVE_OPENMP
 	#include "omp.h"
@@ -167,12 +163,6 @@
     std::vector<std::string> timing_names;
 
     int timer_count;
-<<<<<<< HEAD
-    
-    std::chrono::system_clock::time_point t1;
-    std::chrono::system_clock::time_point t2;
-    
-=======
 
     std::chrono::system_clock::time_point t1_internal;
     std::chrono::system_clock::time_point t2_internal;
@@ -180,7 +170,6 @@
     float t1=0;
     float t2;
 
->>>>>>> af2096f6
     bool verbose_flag; //turn to true if you want all the functions to write out their timings to terminal
 
     Part_timer(){
@@ -193,29 +182,12 @@
 
     void start_timer(std::string timing_name){
         timing_names.push_back(timing_name);
-<<<<<<< HEAD
-        
-        t1 = std::chrono::system_clock::now();
-=======
 
         t1_internal = std::chrono::system_clock::now();
->>>>>>> af2096f6
     }
 
 
     void stop_timer(){
-<<<<<<< HEAD
-        t2 = std::chrono::system_clock::now();
-
-        std::chrono::duration<double> elapsed_seconds = t2 - t1;
-        timings.push_back(elapsed_seconds.count());
-        
-        if (verbose_flag){
-            //output to terminal the result
-            std::cout <<  timing_names[timer_count] << " took "
-            << elapsed_seconds.count()
-            << " seconds\n";
-=======
         t2_internal = std::chrono::system_clock::now();
 
         std::chrono::duration<double> elapsed_seconds = t2_internal - t1_internal;
@@ -228,7 +200,6 @@
             std::cout <<  timing_names[timer_count] << " took "
                       << elapsed_seconds.count()
                       << " seconds\n";
->>>>>>> af2096f6
         }
         timer_count++;
     }
