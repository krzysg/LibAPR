--- conflicted
+++ resolved
@@ -175,13 +175,8 @@
     }
     
     timer.stop_timer();
-<<<<<<< HEAD
-    std::chrono::duration<float> elapsed_seconds = timer.t2 - timer.t1;
-    float time = elapsed_seconds.count()/num_repeats;
-=======
     float elapsed_seconds = timer.t2 - timer.t1;
     float time = elapsed_seconds/num_repeats;
->>>>>>> af2096f6
 
     std::cout << "Get neigh particle linear alt: " << time << std::endl;
     std::cout << "per 1000000 particles took: " << time/(1.0*pc_struct.get_number_parts()/1000000.0) << std::endl;
@@ -318,13 +313,8 @@
     }
     
     timer.stop_timer();
-<<<<<<< HEAD
-    std::chrono::duration<float> elapsed_seconds = timer.t2 - timer.t1;
-    float time = elapsed_seconds.count()/num_repeats;
-=======
     float elapsed_seconds = timer.t2 - timer.t1;
     float time = elapsed_seconds/num_repeats;
->>>>>>> af2096f6
 
     std::cout << "Get Neigh Old: " << time << std::endl;
     
@@ -448,13 +438,8 @@
     
     
     timer.stop_timer();
-<<<<<<< HEAD
-    std::chrono::duration<float> elapsed_seconds = timer.t2 - timer.t1;
-    float time = elapsed_seconds.count()/num_repeats;
-=======
     float elapsed_seconds = timer.t2 - timer.t1;
     float time = elapsed_seconds/num_repeats;
->>>>>>> af2096f6
 
     std::cout << "Get neigh: " << time << std::endl;
     
@@ -580,13 +565,8 @@
 
     
     timer.stop_timer();
-<<<<<<< HEAD
-    std::chrono::duration<float> elapsed_seconds = timer.t2 - timer.t1;
-    float time = elapsed_seconds.count()/num_repeats;
-=======
     float elapsed_seconds = timer.t2 - timer.t1;
     float time = elapsed_seconds/num_repeats;
->>>>>>> af2096f6
 
     analysis_data.add_float_data("neigh_part_linear_total",time);
     analysis_data.add_float_data("neigh_part_linear_perm",time/(1.0*pc_struct.get_number_parts()/1000000.0));
@@ -679,13 +659,8 @@
     
     
     timer.stop_timer();
-<<<<<<< HEAD
-    std::chrono::duration<float> elapsed_seconds = timer.t2 - timer.t1;
-    float time = elapsed_seconds.count()/(num_repeats/1000000.0);
-=======
     float elapsed_seconds = timer.t2 - timer.t1;
     float time = elapsed_seconds/(num_repeats/1000000.0);
->>>>>>> af2096f6
 
     std::cout << "Particle Move random 1000000* : " << time << std::endl;
     
@@ -769,13 +744,8 @@
     (void) output_data.mesh;
     
     timer.stop_timer();
-<<<<<<< HEAD
-    std::chrono::duration<float> elapsed_seconds = timer.t2 - timer.t1;
-    float time = elapsed_seconds.count()/num_repeats;
-=======
     float elapsed_seconds = timer.t2 - timer.t1;
     float time = elapsed_seconds/num_repeats;
->>>>>>> af2096f6
 
     std::cout << " Pixel Move random 1000000* : " << (x_num*y_num*z_num) << " took: " << time/(num_repeats/1000000.0) << std::endl;
     
@@ -893,13 +863,8 @@
 
 
     timer.stop_timer();
-<<<<<<< HEAD
-    std::chrono::duration<float> elapsed_seconds = timer.t2 - timer.t1;
-    float time = elapsed_seconds.count()/num_repeats;
-=======
     float elapsed_seconds = timer.t2 - timer.t1;
     float time = elapsed_seconds/num_repeats;
->>>>>>> af2096f6
 
     timer.start_timer("neigh_cell_comp");
     
@@ -932,11 +897,7 @@
     timer.stop_timer();
 
     elapsed_seconds = timer.t2 - timer.t1;
-<<<<<<< HEAD
-    float time2 = elapsed_seconds.count()/num_repeats;
-=======
     float time2 = elapsed_seconds/num_repeats;
->>>>>>> af2096f6
     //std::cout << "Overhead " << time2 << std::endl;
     
     //std::cout << "Random Access Neigh Particles: " << ((time-time2)) << std::endl;
@@ -1007,13 +968,8 @@
     (void) output_data.mesh;
 
     timer.stop_timer();
-<<<<<<< HEAD
-    std::chrono::duration<float> elapsed_seconds = timer.t2 - timer.t1;
-    float time = elapsed_seconds.count()/num_repeats;
-=======
     float elapsed_seconds = timer.t2 - timer.t1;
     float time = elapsed_seconds/num_repeats;
->>>>>>> af2096f6
 
     //std::cout << " Pixel Filter Size: " << (x_num*y_num*z_num) << " y took: " << time << std::endl;
 
@@ -1050,11 +1006,7 @@
 
     timer.stop_timer();
     elapsed_seconds = timer.t2 - timer.t1;
-<<<<<<< HEAD
-    float time2 = elapsed_seconds.count()/num_repeats;
-=======
     float time2 = elapsed_seconds/num_repeats;
->>>>>>> af2096f6
 
     //std::cout << " Pixel Filter Size: " << (x_num*y_num*z_num) << " x took: " << time2 << std::endl;
 
@@ -1092,11 +1044,7 @@
 
     timer.stop_timer();
     elapsed_seconds = timer.t2 - timer.t1;
-<<<<<<< HEAD
-    float time3 = elapsed_seconds.count()/num_repeats;
-=======
     float time3 = elapsed_seconds/num_repeats;
->>>>>>> af2096f6
 
     // std::cout << " Pixel Filter Size: " << (x_num*y_num*z_num) << " z took: " << time3 << std::endl;
 
@@ -1172,13 +1120,8 @@
     (void) output_data.mesh;
 
     timer.stop_timer();
-<<<<<<< HEAD
-    std::chrono::duration<float> elapsed_seconds = timer.t2 - timer.t1;
-    float time = elapsed_seconds.count()/num_repeats;
-=======
     float  elapsed_seconds = timer.t2 - timer.t1;
     float time = elapsed_seconds/num_repeats;
->>>>>>> af2096f6
 
     std::swap(output_data.mesh,input_data.mesh);
 
@@ -1218,11 +1161,7 @@
 
     timer.stop_timer();
     elapsed_seconds = timer.t2 - timer.t1;
-<<<<<<< HEAD
-    float time2 = elapsed_seconds.count()/num_repeats;
-=======
     float time2 = elapsed_seconds/num_repeats;
->>>>>>> af2096f6
 
     std::swap(output_data.mesh,input_data.mesh);
 
@@ -1263,11 +1202,7 @@
 
     timer.stop_timer();
     elapsed_seconds = timer.t2 - timer.t1;
-<<<<<<< HEAD
-    float time3 = elapsed_seconds.count()/num_repeats;
-=======
     float time3 = elapsed_seconds/num_repeats;
->>>>>>> af2096f6
 
     // std::cout << " Pixel Filter Size: " << (x_num*y_num*z_num) << " z took: " << time3 << std::endl;
 
@@ -1352,13 +1287,8 @@
     }
     
     timer.stop_timer();
-<<<<<<< HEAD
-    std::chrono::duration<float> elapsed_seconds = timer.t2 - timer.t1;
-    float time = elapsed_seconds.count()/num_repeats;
-=======
     float elapsed_seconds = timer.t2 - timer.t1;
     float time = elapsed_seconds/num_repeats;
->>>>>>> af2096f6
 
     std::cout << "Pixel Linear Neigh: " << (x_num*y_num*z_num) << " took: " << time << std::endl;
     std::cout << "per 1000000 pixel took: " << (time)/((1.0*x_num*y_num*z_num)/1000000.0) << std::endl;
@@ -1445,13 +1375,8 @@
     }
     
     timer.stop_timer();
-<<<<<<< HEAD
-    std::chrono::duration<float> elapsed_seconds = timer.t2 - timer.t1;
-    float time = elapsed_seconds.count()/num_repeats;
-=======
     float elapsed_seconds = timer.t2 - timer.t1;
     float time = elapsed_seconds/num_repeats;
->>>>>>> af2096f6
 
     timer.start_timer("full previous filter");
     
@@ -1471,11 +1396,7 @@
     
     timer.stop_timer();
     elapsed_seconds = timer.t2 - timer.t1;
-<<<<<<< HEAD
-    float time2 = elapsed_seconds.count();
-=======
     float time2 = elapsed_seconds;
->>>>>>> af2096f6
 
     float est_full_time = (time-time2)*(1.0*x_num*y_num*z_num)/num_repeats;
     
@@ -1602,13 +1523,8 @@
 
     timer.stop_timer();
 
-<<<<<<< HEAD
-    std::chrono::duration<float> elapsed_seconds = timer.t2 - timer.t1;
-    float time_vec = elapsed_seconds.count()/num_repeats;
-=======
     float elapsed_seconds = timer.t2 - timer.t1;
     float time_vec = elapsed_seconds/num_repeats;
->>>>>>> af2096f6
 
     timer.start_timer("compute gradient y");
     
@@ -1678,11 +1594,7 @@
     timer.stop_timer();
 
     elapsed_seconds = timer.t2 - timer.t1;
-<<<<<<< HEAD
-    float time = elapsed_seconds.count();
-=======
     float time = elapsed_seconds;
->>>>>>> af2096f6
 
     //std::cout << " Adaptive Filter y took: " << time/num_repeats << std::endl;
     
@@ -1752,11 +1664,7 @@
     timer.stop_timer();
 
     elapsed_seconds = timer.t2 - timer.t1;
-<<<<<<< HEAD
-    float time2 = elapsed_seconds.count();
-=======
     float time2 = elapsed_seconds;
->>>>>>> af2096f6
 
     //std::cout << " Adaptive Filter x took: " << time2/num_repeats << std::endl;
     
@@ -1825,11 +1733,7 @@
     timer.stop_timer();
     
     elapsed_seconds = timer.t2 - timer.t1;
-<<<<<<< HEAD
-    float time3 = elapsed_seconds.count();
-=======
     float time3 = elapsed_seconds;
->>>>>>> af2096f6
 
 
     timer.start_timer("interp");
@@ -1841,11 +1745,7 @@
     timer.stop_timer();
 
     elapsed_seconds = timer.t2 - timer.t1;
-<<<<<<< HEAD
-    float time_interp = elapsed_seconds.count();
-=======
     float time_interp = elapsed_seconds;
->>>>>>> af2096f6
 
     //std::cout << "Particle pc Filter z took: " << time3/num_repeats << std::endl;
     
@@ -2024,13 +1924,8 @@
     
     timer.stop_timer();
     
-<<<<<<< HEAD
-    std::chrono::duration<float> elapsed_seconds = timer.t2 - timer.t1;
-    float time = elapsed_seconds.count();
-=======
     float elapsed_seconds = timer.t2 - timer.t1;
     float time = elapsed_seconds;
->>>>>>> af2096f6
     
     std::cout << "Seperable Smoothing Filter: " << time << std::endl;
 
@@ -2157,13 +2052,8 @@
 
     timer.stop_timer();
 
-<<<<<<< HEAD
-    std::chrono::duration<float> elapsed_seconds = timer.t2 - timer.t1;
-    float time_vec = elapsed_seconds.count()/num_repeats;
-=======
     float elapsed_seconds = timer.t2 - timer.t1;
     float time_vec = elapsed_seconds/num_repeats;
->>>>>>> af2096f6
 
     std::cout << "time: " << time_vec << std::endl;
 
@@ -2319,13 +2209,8 @@
 
     timer.stop_timer();
 
-<<<<<<< HEAD
-    std::chrono::duration<float> elapsed_seconds = timer.t2 - timer.t1;
-    float time_y = elapsed_seconds.count()/num_repeats;
-=======
     float elapsed_seconds = timer.t2 - timer.t1;
     float time_y = elapsed_seconds/num_repeats;
->>>>>>> af2096f6
 
     //std::swap(filter_input,filter_output);
 
@@ -2340,11 +2225,7 @@
     timer.stop_timer();
 
     elapsed_seconds = timer.t2 - timer.t1;
-<<<<<<< HEAD
-    float time_x = elapsed_seconds.count()/num_repeats;
-=======
     float time_x = elapsed_seconds/num_repeats;
->>>>>>> af2096f6
 
 
     //std::swap(filter_input,filter_output);
@@ -2360,11 +2241,7 @@
     timer.stop_timer();
 
     elapsed_seconds = timer.t2 - timer.t1;
-<<<<<<< HEAD
-    float time_z = elapsed_seconds.count()/num_repeats;
-=======
     float time_z = elapsed_seconds/num_repeats;
->>>>>>> af2096f6
 
     analysis_data.add_float_data("part_filter_input_y",time_y);
     analysis_data.add_float_data("part_filter_input_x",time_x);
@@ -2441,13 +2318,8 @@
 
     timer.stop_timer();
 
-<<<<<<< HEAD
-    std::chrono::duration<float> elapsed_seconds = timer.t2 - timer.t1;
-    float time_y = elapsed_seconds.count()/num_repeats;
-=======
     float elapsed_seconds = timer.t2 - timer.t1;
     float time_y = elapsed_seconds/num_repeats;
->>>>>>> af2096f6
 
     //std::swap(filter_input,filter_output);
 
@@ -2462,11 +2334,7 @@
     timer.stop_timer();
 
     elapsed_seconds = timer.t2 - timer.t1;
-<<<<<<< HEAD
-    float time_x = elapsed_seconds.count()/num_repeats;
-=======
     float time_x = elapsed_seconds/num_repeats;
->>>>>>> af2096f6
 
 
     //std::swap(filter_input,filter_output);
@@ -2482,11 +2350,7 @@
     timer.stop_timer();
 
     elapsed_seconds = timer.t2 - timer.t1;
-<<<<<<< HEAD
-    float time_z = elapsed_seconds.count()/num_repeats;
-=======
     float time_z = elapsed_seconds/num_repeats;
->>>>>>> af2096f6
 
     analysis_data.add_float_data("part_filter_y",time_y);
     analysis_data.add_float_data("part_filter_x",time_x);
@@ -2567,13 +2431,8 @@
 
 
 
-<<<<<<< HEAD
-    std::chrono::duration<float> elapsed_seconds = timer.t2 - timer.t1;
-    float time_y = elapsed_seconds.count()/num_repeats;
-=======
     float elapsed_seconds = timer.t2 - timer.t1;
     float time_y = elapsed_seconds/num_repeats;
->>>>>>> af2096f6
 
     std::swap(filter_input,filter_output);
 
@@ -2590,11 +2449,7 @@
     timer.stop_timer();
 
     elapsed_seconds = timer.t2 - timer.t1;
-<<<<<<< HEAD
-    float time_x = elapsed_seconds.count()/num_repeats;
-=======
     float time_x = elapsed_seconds/num_repeats;
->>>>>>> af2096f6
 
 
 
@@ -2613,11 +2468,7 @@
     timer.stop_timer();
 
     elapsed_seconds = timer.t2 - timer.t1;
-<<<<<<< HEAD
-    float time_z = elapsed_seconds.count()/num_repeats;
-=======
     float time_z = elapsed_seconds/num_repeats;
->>>>>>> af2096f6
 
 
     analysis_data.add_float_data("part_filter_y",time_y);
@@ -2810,13 +2661,8 @@
 
     timer.stop_timer();
 
-<<<<<<< HEAD
-    std::chrono::duration<float> elapsed_seconds = timer.t2 - timer.t1;
-    float time = elapsed_seconds.count();
-=======
     float elapsed_seconds = timer.t2 - timer.t1;
     float time = elapsed_seconds;
->>>>>>> af2096f6
 
     //std::cout << "Seperable Smoothing Filter: " << time << std::endl;
     return filter_output;
