////////////////////////////////
///
/// Bevan Cheeseman 2018
///
/// APR Converter class handles the methods and functions for creating an APR from an input image
///
////////////////////////////////

#ifndef PARTPLAY_APR_CONVERTER_HPP
#define PARTPLAY_APR_CONVERTER_HPP

#include "data_structures/Mesh/PixelData.hpp"
#include "../io/TiffUtils.hpp"
#include "../data_structures/APR/APR.hpp"

#include "ComputeGradient.hpp"
#include "LocalIntensityScale.hpp"
#include "LocalParticleCellSet.hpp"
#include "PullingScheme.hpp"


template<typename ImageType>
class APRConverter: public LocalIntensityScale, public ComputeGradient, public LocalParticleCellSet, public PullingScheme {

public:
    APRParameters par;
    APRTimer fine_grained_timer;
    APRTimer method_timer;
    APRTimer total_timer;
    APRTimer allocation_timer;
    APRTimer computation_timer;

    bool get_apr(APR<ImageType> &aAPR) {
        apr = &aAPR;

        TiffUtils::TiffInfo inputTiff(par.input_dir + par.input_image_name);
        if (!inputTiff.isFileOpened()) return false;

        if (inputTiff.iType == TiffUtils::TiffInfo::TiffType::TIFF_UINT8) {
            return get_apr_method_from_file<uint8_t>(aAPR, inputTiff);
        } else if (inputTiff.iType == TiffUtils::TiffInfo::TiffType::TIFF_FLOAT) {
            return get_apr_method_from_file<float>(aAPR, inputTiff);
        } else if (inputTiff.iType == TiffUtils::TiffInfo::TiffType::TIFF_UINT16) {
            return get_apr_method_from_file<uint16_t>(aAPR, inputTiff);
        } else {
            std::cerr << "Wrong file type" << std::endl;
            return false;
        }
    };

private:
    //get apr without setting parameters, and with an already loaded image.
    template<typename T>
    bool get_apr_method(APR<ImageType> &aAPR, PixelData<T> &input_image);

    //pointer to the APR structure so member functions can have access if they need
    const APR<ImageType> *apr;

    template<typename T>
    void init_apr(APR<ImageType>& aAPR, PixelData<T>& input_image);

    template<typename T>
    void auto_parameters(const PixelData<T> &input_img);

    template<typename T>
    bool get_apr_method_from_file(APR<ImageType> &aAPR, const TiffUtils::TiffInfo &aTiffFile);

    void get_gradient(PixelData<ImageType> &image_temp, PixelData<ImageType> &grad_temp, PixelData<float> &local_scale_temp, PixelData<float> &local_scale_temp2, float bspline_offset);
    void get_local_intensity_scale(PixelData<float> &local_scale_temp, PixelData<float> &local_scale_temp2);
    void get_local_particle_cell_set(PixelData<ImageType> &grad_temp, PixelData<float> &local_scale_temp, PixelData<float> &local_scale_temp2);
};

template <typename T>
struct MinMax{T min; T max; };

template <typename T>
MinMax<T> getMinMax(const PixelData<T>& input_image) {
    T minVal = std::numeric_limits<T>::max();
    T maxVal = std::numeric_limits<T>::min();

#ifdef HAVE_OPENMP
#pragma omp parallel for default(shared) reduction(max:maxVal) reduction(min:minVal)
#endif
    for (size_t i = 0; i < input_image.mesh.size(); ++i) {
        T val = input_image.mesh[i];
        if (val > maxVal) maxVal = val;
        if (val < minVal) minVal = val;
    }

    return MinMax<T>{minVal, maxVal};
}

/**
 * Main method for constructing the APR from an input image
 */
template<typename ImageType> template<typename T>
bool APRConverter<ImageType>::get_apr_method_from_file(APR<ImageType> &aAPR, const TiffUtils::TiffInfo &aTiffFile) {
    allocation_timer.start_timer("read tif input image");
    PixelData<T> inputImage = TiffUtils::getMesh<T>(aTiffFile);
    allocation_timer.stop_timer();

    method_timer.start_timer("calculate automatic parameters");

    if(par.normalized_input) {
        MinMax<T> mm;
        T maxValue;
        if ((std::is_same<uint16_t, ImageType>::value) || (std::is_same<uint8_t, ImageType>::value)) {
            mm = getMinMax(inputImage);
            maxValue = static_cast<T>((float) std::numeric_limits<ImageType>::max() * 0.8);
            std::cout << "Normalizing image with min: " << mm.min << " max: " << mm.max << " to a dynamic range of: " << maxValue << std::endl;

#ifdef HAVE_OPENMP
#pragma omp parallel for default(shared)
#endif
            for (size_t i = 0; i < inputImage.mesh.size(); ++i) {
                inputImage.mesh[i] = (inputImage.mesh[i] - mm.min) * maxValue / (mm.max - mm.min);
            }
        }

        //normalize the input parameters if required
        if(par.Ip_th!=-1){
            std::cout << "Scaled input intensity threshold" << std::endl;
            par.Ip_th = (par.Ip_th - mm.min)* maxValue / (mm.max - mm.min);
        }

        if(par.min_signal!=-1){
            std::cout << "Scaled input min signal threshold" << std::endl;
            par.min_signal = (par.min_signal)* maxValue / (mm.max - mm.min);
        }

    }


    auto_parameters(inputImage);
    method_timer.stop_timer();

    return get_apr_method(aAPR, inputImage);
}

/**
 * Main method for constructing the APR from an input image
 */
template<typename ImageType> template<typename T>
<<<<<<< HEAD
bool APRConverter<ImageType>::get_apr_method(APR<ImageType> &aAPR, MeshData<T>& input_image) {

    //write output as tiff
    TiffUtils::saveMeshAsTiff("/Users/joeljonsson/Documents/STUFF/input.tif", input_image);


=======
bool APRConverter<ImageType>::get_apr_method(APR<ImageType> &aAPR, PixelData<T>& input_image) {
>>>>>>> 1ba808f9
    apr = &aAPR; // in case it was called directly

    total_timer.start_timer("Total_pipeline_excluding_IO");

    init_apr(aAPR, input_image);

    ////////////////////////////////////////
    /// Memory allocation of variables
    ////////////////////////////////////////

    //assuming uint16, the total memory cost shoudl be approximately (1 + 1 + 1/8 + 2/8 + 2/8) = 2 5/8 original image size in u16bit
    //storage of the particle cell tree for computing the pulling scheme
    allocation_timer.start_timer("init and copy image");
    PixelData<ImageType> image_temp(input_image, false /* don't copy */); // global image variable useful for passing between methods, or re-using memory (should be the only full sized copy of the image)
    PixelData<ImageType> grad_temp; // should be a down-sampled image
    grad_temp.initDownsampled(input_image.y_num, input_image.x_num, input_image.z_num, 0);
    PixelData<float> local_scale_temp; // Used as down-sampled images for some averaging steps where it is useful to not lose precision, or get over-flow errors
    local_scale_temp.initDownsampled(input_image.y_num, input_image.x_num, input_image.z_num);
    PixelData<float> local_scale_temp2;
    local_scale_temp2.initDownsampled(input_image.y_num, input_image.x_num, input_image.z_num);
    allocation_timer.stop_timer();

    /////////////////////////////////
    /// Pipeline
    ////////////////////////

    computation_timer.start_timer("Calculations");

    fine_grained_timer.start_timer("offset image");
    //offset image by factor (this is required if there are zero areas in the background with uint16_t and uint8_t images, as the Bspline co-efficients otherwise may be negative!)
    // Warning both of these could result in over-flow (if your image is non zero, with a 'buffer' and has intensities up to uint16_t maximum value then set image_type = "", i.e. uncomment the following line)
    float bspline_offset = 0;
    if (std::is_same<uint16_t, ImageType>::value) {
        bspline_offset = 100;
        image_temp.copyFromMeshWithUnaryOp(input_image, [=](const auto &a) { return (a + bspline_offset); });
    } else if (std::is_same<uint8_t, ImageType>::value){
        bspline_offset = 5;
        image_temp.copyFromMeshWithUnaryOp(input_image, [=](const auto &a) { return (a + bspline_offset); });
    } else {
        image_temp.copyFromMesh(input_image);
    }

    fine_grained_timer.stop_timer();


    //write output as tiff
    TiffUtils::saveMeshAsTiff("/Users/joeljonsson/Documents/STUFF/before_grad.tif", image_temp);

    method_timer.start_timer("compute_gradient_magnitude_using_bsplines");
    get_gradient(image_temp, grad_temp, local_scale_temp, local_scale_temp2, bspline_offset);
    method_timer.stop_timer();

    method_timer.start_timer("compute_local_intensity_scale");
    get_local_intensity_scale(local_scale_temp, local_scale_temp2);
    method_timer.stop_timer();

    method_timer.start_timer("initialize_particle_cell_tree");
    initialize_particle_cell_tree(aAPR);
    method_timer.stop_timer();

    method_timer.start_timer("compute_local_particle_set");
    get_local_particle_cell_set(grad_temp, local_scale_temp, local_scale_temp2);
    method_timer.stop_timer();

    method_timer.start_timer("compute_pulling_scheme");
    PullingScheme::pulling_scheme_main();
    method_timer.stop_timer();

    method_timer.start_timer("downsample_pyramid");
    std::vector<PixelData<T>> downsampled_img;
    //Down-sample the image for particle intensity estimation
    downsamplePyrmaid(input_image, downsampled_img, aAPR.level_max(), aAPR.level_min());
    method_timer.stop_timer();

    method_timer.start_timer("compute_apr_datastructure");
    aAPR.apr_access.initialize_structure_from_particle_cell_tree(aAPR,particle_cell_tree);
    method_timer.stop_timer();

    method_timer.start_timer("sample_particles");
    aAPR.get_parts_from_img(downsampled_img,aAPR.particles_intensities);
    method_timer.stop_timer();

    computation_timer.stop_timer();

    aAPR.parameters = par;

    total_timer.stop_timer();

    return true;
}

template<typename ImageType>
void APRConverter<ImageType>::get_local_particle_cell_set(PixelData<ImageType> &grad_temp, PixelData<float> &local_scale_temp, PixelData<float> &local_scale_temp2) {
    //
    //  Computes the Local Particle Cell Set from a down-sampled local intensity scale (\sigma) and gradient magnitude
    //
    //  Down-sampled due to the Equivalence Optimization
    //

    fine_grained_timer.start_timer("compute_level_first");
    //divide gradient magnitude by Local Intensity Scale (first step in calculating the Local Resolution Estimate L(y), minus constants)
    #ifdef HAVE_OPENMP
	#pragma omp parallel for default(shared)
    #endif
    for(size_t i = 0; i < grad_temp.mesh.size(); ++i) {
        local_scale_temp.mesh[i] = (1.0*grad_temp.mesh[i])/(local_scale_temp.mesh[i]*1.0);
    }
    fine_grained_timer.stop_timer();

    //write output as tiff
    TiffUtils::saveMeshAsTiff("/Users/joeljonsson/Documents/STUFF/gradoverscale.tif", local_scale_temp);

    float min_dim = std::min(par.dy,std::min(par.dx,par.dz));
    float level_factor = pow(2,(*apr).level_max())*min_dim;

    int l_max = (*apr).level_max() - 1;
    int l_min = (*apr).level_min();

    fine_grained_timer.start_timer("compute_level_second");
    //incorporate other factors and compute the level of the Particle Cell, effectively construct LPC L_n
    compute_level_for_array(local_scale_temp,level_factor,par.rel_error);
    fill(l_max,local_scale_temp);
    fine_grained_timer.stop_timer();
    


    fine_grained_timer.start_timer("level_loop_initialize_tree");
    for(int l_ = l_max - 1; l_ >= l_min; l_--){

        //down sample the resolution level k, using a max reduction
        downsample(local_scale_temp, local_scale_temp2,
                   [](const float &x, const float &y) -> float { return std::max(x, y); },
                   [](const float &x) -> float { return x; }, true);
        //for those value of level k, add to the hash table
        fill(l_,local_scale_temp2);
        //assign the previous mesh to now be resampled.
        local_scale_temp.swap(local_scale_temp2);
    }
    fine_grained_timer.stop_timer();
    
}

template<typename ImageType>
void APRConverter<ImageType>::get_gradient(PixelData<ImageType> &image_temp, PixelData<ImageType> &grad_temp, PixelData<float> &local_scale_temp, PixelData<float> &local_scale_temp2, float bspline_offset) {
    //  Bevan Cheeseman 2018
    //  Calculate the gradient from the input image. (You could replace this method with your own)
    //  Input: full sized image.
    //  Output: down-sampled by 2 gradient magnitude (Note, the gradient is calculated at pixel level then maximum down sampled within the loops below)

    fine_grained_timer.verbose_flag = false;

    fine_grained_timer.start_timer("threshold");

#ifdef HAVE_OPENMP
#pragma omp parallel for
#endif
    for (size_t i = 0; i < image_temp.mesh.size(); ++i) {
        if (image_temp.mesh[i] <= (par.Ip_th + bspline_offset)) { image_temp.mesh[i] = par.Ip_th + bspline_offset; }
    }
    fine_grained_timer.stop_timer();


    fine_grained_timer.start_timer("smooth_bspline");
    if(par.lambda > 0) {
        get_smooth_bspline_3D(image_temp, par.lambda);
    }
    fine_grained_timer.stop_timer();


    fine_grained_timer.start_timer("calc_bspline_fd_mag_ds");
    calc_bspline_fd_ds_mag(image_temp,grad_temp,par.dx,par.dy,par.dz);
    fine_grained_timer.stop_timer();


    fine_grained_timer.start_timer("down-sample_b-spline");
    downsample(image_temp, local_scale_temp,
               [](const float &x, const float &y) -> float { return x + y; },
               [](const float &x) -> float { return x / 8.0; });
    fine_grained_timer.stop_timer();

    if(par.lambda > 0){
        if(image_temp.y_num > 1) {
            fine_grained_timer.start_timer("calc_inv_bspline_y");
            calc_inv_bspline_y(local_scale_temp);
            fine_grained_timer.stop_timer();
        }
        if(image_temp.x_num > 1) {
            fine_grained_timer.start_timer("calc_inv_bspline_x");
            calc_inv_bspline_x(local_scale_temp);
            fine_grained_timer.stop_timer();
        }
        if(image_temp.z_num > 1) {
            fine_grained_timer.start_timer("calc_inv_bspline_z");
            calc_inv_bspline_z(local_scale_temp);
            fine_grained_timer.stop_timer();
        }
    }

    fine_grained_timer.start_timer("load_and_apply_mask");
    // Apply mask if given
    if(par.mask_file != ""){
        mask_gradient(grad_temp,local_scale_temp2,image_temp, par);
    }
    fine_grained_timer.stop_timer();

    fine_grained_timer.start_timer("threshold");
    threshold_gradient(grad_temp,local_scale_temp,par.Ip_th + bspline_offset);
    fine_grained_timer.stop_timer();


    //write output as tiff
    TiffUtils::saveMeshAsTiff("/Users/joeljonsson/Documents/STUFF/gradmag.tif", grad_temp);

}

template<typename ImageType>
void APRConverter<ImageType>::get_local_intensity_scale(PixelData<float> &local_scale_temp, PixelData<float> &local_scale_temp2) {
    //
    //  Calculate the Local Intensity Scale (You could replace this method with your own)
    //
    //  Input: full sized image.
    //
    //  Output: down-sampled Local Intensity Scale (h) (Due to the Equivalence Optimization we only need down-sampled values)
    //

    fine_grained_timer.start_timer("copy_intensities_from_bsplines");
    //copy across the intensities
    local_scale_temp2.copyFromMesh(local_scale_temp);
    fine_grained_timer.stop_timer();

    float var_rescale;
    std::vector<int> var_win;
    get_window(var_rescale,var_win,par);

    size_t win_y = var_win[0];
    size_t win_x = var_win[1];
    size_t win_z = var_win[2];
    size_t win_y2 = var_win[3];
    size_t win_x2 = var_win[4];
    size_t win_z2 = var_win[5];

    if(local_scale_temp.y_num > 1) {
        fine_grained_timer.start_timer("calc_sat_mean_y");
        calc_sat_mean_y(local_scale_temp, win_y);
        fine_grained_timer.stop_timer();
    }
    if(local_scale_temp.x_num > 1) {
        fine_grained_timer.start_timer("calc_sat_mean_x");
        calc_sat_mean_x(local_scale_temp, win_x);
        fine_grained_timer.stop_timer();
    }
    if(local_scale_temp.z_num > 1) {
        fine_grained_timer.start_timer("calc_sat_mean_z");
        calc_sat_mean_z(local_scale_temp, win_z);
        fine_grained_timer.stop_timer();
    }
    fine_grained_timer.start_timer("second_pass_and_rescale");
    //calculate abs and subtract from original
    calc_abs_diff(local_scale_temp2,local_scale_temp);
    //Second spatial average
    if(local_scale_temp.y_num > 1) {
        calc_sat_mean_y(local_scale_temp, win_y2);
    }
    if(local_scale_temp.x_num > 1) {
        calc_sat_mean_x(local_scale_temp, win_x2);
    }
    if(local_scale_temp.z_num > 1) {
        calc_sat_mean_z(local_scale_temp, win_z2);
    }
    rescale_var_and_threshold( local_scale_temp, var_rescale,par);
    fine_grained_timer.stop_timer();


    //write output as tiff
    TiffUtils::saveMeshAsTiff("/Users/joeljonsson/Documents/STUFF/scale.tif", local_scale_temp);
}


template<typename ImageType> template<typename T>
void APRConverter<ImageType>::init_apr(APR<ImageType>& aAPR,PixelData<T>& input_image){
    //
    //  Initializing the size of the APR, min and maximum level (in the data structures it is called depth)
    //

    aAPR.apr_access.org_dims[0] = input_image.y_num;
    aAPR.apr_access.org_dims[1] = input_image.x_num;
    aAPR.apr_access.org_dims[2] = input_image.z_num;

    int max_dim = std::max(std::max(aAPR.apr_access.org_dims[1], aAPR.apr_access.org_dims[0]), aAPR.apr_access.org_dims[2]);
    //int min_dim = std::min(std::min(aAPR.apr_access.org_dims[1], aAPR.apr_access.org_dims[0]), aAPR.apr_access.org_dims[2]);

    int min_dim = max_dim;
    min_dim = input_image.y_num > 1 ? std::min(min_dim, (int) input_image.y_num) : min_dim;
    min_dim = input_image.x_num > 1 ? std::min(min_dim, (int) input_image.x_num) : min_dim;
    min_dim = input_image.z_num > 1 ? std::min(min_dim, (int) input_image.z_num) : min_dim;

    int levelMax = ceil(std::log2(max_dim));
    // TODO: why minimum level is forced here to be 2?
    int levelMin = std::max( (int)(levelMax - floor(std::log2(min_dim))), 2);

    aAPR.apr_access.level_min = levelMin;
    aAPR.apr_access.level_max = levelMax;
}

template<typename ImageType> template<typename T>
void APRConverter<ImageType>::auto_parameters(const PixelData<T>& input_img){
    //
    //  Simple automatic parameter selection for 3D APR Flouresence Images
    //

    // TODO: fix auto params for 2D
    if(input_img.z_num > 1) {
        //take the current input parameters
        float lambda_input = par.lambda;
        float rel_error_input = par.rel_error;
        float ip_th_input = par.Ip_th;
        float min_signal_input = par.min_signal;



        APRTimer par_timer;
        par_timer.verbose_flag = false;

        //
        //  Do not compute the statistics over the whole image, but only a smaller sub-set.
        //
        const double total_required_pixel = 10*1000*1000;
        size_t num_slices = std::min((unsigned int)ceil(total_required_pixel/(1.0*input_img.y_num*input_img.x_num)),(unsigned int)input_img.z_num);
        size_t delta = std::max((unsigned int)1,(unsigned int)(input_img.z_num/num_slices));
        std::vector<size_t> selectedSlicesOffsets;
        selectedSlicesOffsets.reserve(num_slices);
        //evenly space the slices across the image
        for (size_t i1 = 0; i1 < num_slices; ++i1) {
            selectedSlicesOffsets.push_back(delta*i1);
        }

        // Get min value
        par_timer.start_timer("get_min");
        float min_val = 99999999;
        for (size_t k1 = 0; k1 < selectedSlicesOffsets.size(); ++k1) {
            min_val = std::min((float)*std::min_element(input_img.mesh.begin() + selectedSlicesOffsets[k1]*(input_img.y_num*input_img.x_num),input_img.mesh.begin()  + (selectedSlicesOffsets[k1]+1)*(input_img.y_num*input_img.x_num)),min_val);
        }
        par_timer.stop_timer();

        // will need to deal with grouped constant or zero sections in the image somewhere.... but lets keep it simple for now.
        const size_t num_bins = 10000;
        std::vector<uint64_t> freq(num_bins);
        uint64_t counter = 0;
        double total=0;

        size_t xnumynum = input_img.x_num*input_img.y_num;
        par_timer.start_timer("get_histogram");
        for (size_t s = 0; s < selectedSlicesOffsets.size(); ++s) {
            for (size_t q= selectedSlicesOffsets[s]*xnumynum; q < (selectedSlicesOffsets[s]+1)*xnumynum; ++q) {
                if(input_img.mesh[q] < (min_val + num_bins-1)){
                    freq[input_img.mesh[q]-min_val]++;
                    if(input_img.mesh[q] > 0) {
                        counter++;
                        total += input_img.mesh[q];
                    }
                }
            }

        }
        par_timer.stop_timer();

        float img_mean = counter > 0 ? total/(counter*1.0) : 1;
        float prop_total_th = 0.05; //assume there is atleast 5% background in the image
        float prop_total = 0;
        uint64_t min_j = 0;

        // set to start at one to ignore potential constant regions thresholded out. (Common in some images)
        for (unsigned int j = 1; j < num_bins; ++j) {
            prop_total += freq[j]/(counter*1.0);

            if(prop_total > prop_total_th){
                min_j = j;
                break;
            }

        }

        float proportion_flat = freq[0]/(counter*1.0f);
        float proportion_next = freq[1]/(counter*1.0f);

<<<<<<< HEAD
        MeshData<T> histogram;
        histogram.init(num_bins, 1, 1);
        std::copy(freq.begin(),freq.end(),histogram.mesh.begin());
=======
    PixelData<T> histogram;
    histogram.init(num_bins, 1, 1);
    std::copy(freq.begin(),freq.end(),histogram.mesh.begin());
>>>>>>> 1ba808f9

        float tol = 0.0001;
        float lambda = 3;

        //Y direction bspline

        ///
        /// Smooth the histogram results using Bsplines
        ///
        bspline_filt_rec_y(histogram,lambda,tol);

        calc_inv_bspline_y(histogram);

        ///
        /// Calculate the local maximum after 5%  of the background on the smoothed histogram
        ///

        unsigned int local_max_j = 0;
        uint64_t local_max = 0;

        for (size_t k = min_j; k < num_bins; ++k) {

            if(histogram.mesh[k] >= ((histogram.mesh[k-1] + histogram.mesh[k-2])/2.0)){
            } else {
                local_max = histogram.mesh[k];
                local_max_j = k;
                break;
            }
        }

        //possible due to quantization your histogrtam is actually quite sparse, this corrects for the case where the smoothed intensity doesn't exist in the original image.
        if(freq[local_max_j]==0){
            while(freq[local_max_j]==0){
                local_max_j++;
                local_max=freq[local_max_j];
            }
        }

        T estimated_first_mode = local_max_j + min_val;

        std::vector<std::vector<T>> patches;

        patches.resize(std::min(local_max,(uint64_t)10000));

        for (unsigned int l = 0; l < patches.size(); ++l) {
            patches[l].resize(27, 0);
        }


        int64_t z_num = input_img.z_num;
        int64_t x_num = input_img.x_num;
        int64_t y_num = input_img.y_num;

        par_timer.start_timer("get_patches");

        uint64_t counter_p = 0;
        if (patches.size() > 0) {
            for (size_t s = 0; s < selectedSlicesOffsets.size(); ++s) {
                // limit slice to range [1, z_num-2]
                int64_t z = std::min((int) z_num - 2, std::max((int) selectedSlicesOffsets[s], (int) 1));
                for (int64_t x = 1; x < (x_num - 1); ++x) {
                    for (int64_t y = 1; y < (y_num - 1); ++y) {
                        float val = input_img.mesh[z * x_num * y_num + x * y_num + y];
                        if (val == estimated_first_mode) {
                            uint64_t counter_n = 0;
                            for (int64_t sz = -1; sz <= 1; ++sz) {
                                for (int64_t sx = -1; sx <= 1; ++sx) {
                                    for (int64_t sy = -1; sy <= 1; ++sy) {
                                        size_t idx = (z + sz) * x_num * y_num + (x + sx) * y_num + (y + sy);
                                        const auto &val = input_img.mesh[idx];
                                        patches[counter_p][counter_n] = val;
                                        counter_n++;
                                    }
                                }
                            }
                            counter_p++;
                            if (counter_p >= patches.size()) {
                                goto finish;
                            }
                        }
                    }
                }
            }
        }

        finish:
        par_timer.stop_timer();

        //first compute the mean over all the patches.
        double total_p=0;
        counter = 0;

        for (size_t i = 0; i < patches.size(); ++i) {
            for (size_t j = 0; j < patches[i].size(); ++j) {

                if(patches[i][j] > 0){
                    total_p += patches[i][j];
                    counter++;
                }
            }
        }

        float mean = counter > 0 ? total_p/(counter*1.0) : 1;

        //now compute the standard deviation (sd) of the patches

        double var=0;

        for (size_t i = 0; i < patches.size(); ++i) {
            for (size_t j = 0; j < patches[i].size(); ++j) {

                if(patches[i][j] > 0){
                    var += pow(patches[i][j]-mean,2);
                }
            }
        }

        var = (counter > 0) ? var/(counter*1) : 1;

        float sd = sqrt(var);

        par.noise_sd_estimate = sd;

        for (size_t l1 = 1; l1 < histogram.mesh.size(); ++l1) {
            if(histogram.mesh[l1] > 0){
                par.background_intensity_estimate = l1 + min_val;
            }
        }





        float min_snr = 6;

        if(par.SNR_min > 0){
            min_snr = par.SNR_min;
        } else {
            std::cout << "**Assuming a minimum SNR of 6" << std::endl;
        }

        float Ip_th = mean + sd;
        float var_th = (img_mean/(mean*1.0f))*sd*min_snr;

        float var_th_max = sd*min_snr*.5f;

        par.background_intensity_estimate = estimated_first_mode;


        //
        //  Detecting background subtracted images, or no-noise, in these cases the above estimates do not work
        //
        if((proportion_flat > 1.0f) && (proportion_next > 0.00001f)){
            std::cout << "AUTOPARAMTERS:**Warning** Detected that there is likely noisy background, instead assuming background subtracted and minimum signal of 5 (absolute), if this is not the case please set parameters manually" << std::endl;
            Ip_th = 1;
            var_th = 5;
            lambda = 0.5;
            var_th_max = 2;
        } else {
            std::cout << "AUTOPARAMTERS: **Assuming image has atleast 5% dark background" << std::endl;
        }


        /*
         *  Input parameter over-ride.
         *
         */

        if(min_signal_input < 0) {
            par.sigma_th = var_th;
            par.sigma_th_max = var_th_max;
        } else {
            par.sigma_th_max = par.min_signal*0.5f;
            par.sigma_th = par.min_signal;
        }


        if(lambda_input != -1) {
            par.lambda = lambda_input;
        }else{
            par.lambda = lambda;
        }

        if(par.lambda < 0.05){
            par.lambda = 0;
            std::cout << "setting lambda to zero, bsplines algorithm cannot work with such small lambda" << std::endl;
        }

        if(ip_th_input != -1){
            par.Ip_th = ip_th_input;
        } else {
            par.Ip_th = Ip_th;
        }

        if(rel_error_input != 0.1){
            par.rel_error = rel_error_input;
        }

        std::cout << "Used parameters: " << std::endl;
        std::cout << "I_th: " << par.Ip_th << std::endl;
        std::cout << "sigma_th: " << par.sigma_th << std::endl;
        std::cout << "sigma_th_max: " << par.sigma_th_max << std::endl;
        std::cout << "relative error (E): " << par.rel_error << std::endl;
        std::cout << "lambda: " << par.lambda << std::endl;
    } else {
        par.Ip_th = 1000;
        par.sigma_th = 100;
        par.sigma_th_max = 10;
        par.rel_error = 0.1;
        par.lambda = 1;

        std::cout << "Used parameters: " << std::endl;
        std::cout << "I_th: " << par.Ip_th << std::endl;
        std::cout << "sigma_th: " << par.sigma_th << std::endl;
        std::cout << "sigma_th_max: " << par.sigma_th_max << std::endl;
        std::cout << "relative error (E): " << par.rel_error << std::endl;
        std::cout << "lambda: " << par.lambda << std::endl;
    }
}


#endif //PARTPLAY_APR_CONVERTER_HPP<|MERGE_RESOLUTION|>--- conflicted
+++ resolved
@@ -141,16 +141,7 @@
  * Main method for constructing the APR from an input image
  */
 template<typename ImageType> template<typename T>
-<<<<<<< HEAD
-bool APRConverter<ImageType>::get_apr_method(APR<ImageType> &aAPR, MeshData<T>& input_image) {
-
-    //write output as tiff
-    TiffUtils::saveMeshAsTiff("/Users/joeljonsson/Documents/STUFF/input.tif", input_image);
-
-
-=======
 bool APRConverter<ImageType>::get_apr_method(APR<ImageType> &aAPR, PixelData<T>& input_image) {
->>>>>>> 1ba808f9
     apr = &aAPR; // in case it was called directly
 
     total_timer.start_timer("Total_pipeline_excluding_IO");
@@ -536,15 +527,10 @@
         float proportion_flat = freq[0]/(counter*1.0f);
         float proportion_next = freq[1]/(counter*1.0f);
 
-<<<<<<< HEAD
-        MeshData<T> histogram;
+
+        PixelData<T> histogram;
         histogram.init(num_bins, 1, 1);
         std::copy(freq.begin(),freq.end(),histogram.mesh.begin());
-=======
-    PixelData<T> histogram;
-    histogram.init(num_bins, 1, 1);
-    std::copy(freq.begin(),freq.end(),histogram.mesh.begin());
->>>>>>> 1ba808f9
 
         float tol = 0.0001;
         float lambda = 3;
