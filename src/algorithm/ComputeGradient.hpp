//
// Created by cheesema on 08.01.18.
//

#ifndef PARTPLAY_GRADIENT_HPP
#define PARTPLAY_GRADIENT_HPP

#include "data_structures/Mesh/PixelData.hpp"
#include "../io/TiffUtils.hpp"

#ifdef HAVE_OPENMP
	#include "omp.h"
#endif
#include "../algorithm/APRParameters.hpp"
#include "../misc/APRTimer.hpp"

class ComputeGradient {

public:

    template<typename T>
    void get_smooth_bspline_3D(PixelData<T> &input, float lambda);

// Calculate inverse B-Spline Transform

    template<typename T>
    void calc_inv_bspline_y(PixelData<T> &input);

    template<typename T>
    void calc_inv_bspline_x(PixelData<T> &input);

    template<typename T>
    void calc_inv_bspline_z(PixelData<T> &input);

    struct three_temps {
        float temp_1, temp_2, temp_3;
    };

// Gradient computation

    template<typename S>
    void
    calc_bspline_fd_ds_mag(const PixelData<S> &input, PixelData<S> &grad, const float hx, const float hy, const float hz);

    template<typename T,typename S>
    void mask_gradient(PixelData<T>& grad_ds,PixelData<S>& temp_ds,PixelData<T>& temp_full, const APRParameters& par);

    template<typename T,typename S>
    void threshold_gradient(PixelData<T> &grad, const PixelData<S> &img, const float Ip_th);

    template<typename T>
    void bspline_filt_rec_y(PixelData<T> &image, float lambda, float tol, int k0Len = -1);
    template<typename T>
    void bspline_filt_rec_x(PixelData<T> &image, float lambda, float tol, int k0Len = -1);
    template<typename T>
    void bspline_filt_rec_z(PixelData<T> &image, float lambda, float tol, int k0Len = -1);

    inline float impulse_resp(float k, float rho, float omg);

    inline float impulse_resp_back(float k, float rho, float omg, float gamma, float c0);

};


template<typename T,typename S>
void ComputeGradient::mask_gradient(PixelData<T>& grad_ds,PixelData<S>& temp_ds,PixelData<T>& temp_full, const APRParameters& par){
    //
    //  Bevan Cheeseman 2018
    //
    //  Loads in a tiff image file and masks the gradient according to it
    //
    //

    // TODO: code below makes no sense
    //       first it reads img to temp_full then overwrites it by downsompling temp_ds to temp_full (which is later not used)
    //       Not removing it for now since intentions are not known to me.
    std::string file_name = par.input_dir + par.mask_file;

    TiffUtils::getMesh(file_name, temp_full);

    downsample(temp_ds, temp_full,
               [](const T &x, const T &y) -> T { return std::max(x, y); },
               [](const T &x) -> T { return x; });

    #ifdef HAVE_OPENMP
	#pragma omp parallel for default(shared)
    #endif
    for (size_t i = 0; i < grad_ds.mesh.size(); ++i) {
        if (temp_ds.mesh[i]==0) {
            grad_ds.mesh[i] = 0;
        }
    }
}

template<typename T,typename S>
void ComputeGradient::threshold_gradient(PixelData<T> &grad, const PixelData<S> &img, const float Ip_th){
    //
    //  Bevan Cheeseman 2016
    //

    #ifdef HAVE_OPENMP
	#pragma omp parallel for
    #endif
    for (size_t i = 0; i < img.mesh.size(); ++i) {
        if (img.mesh[i] <= Ip_th) { grad.mesh[i] = 0; }
    }
}

template<typename T>
void ComputeGradient::get_smooth_bspline_3D(PixelData<T>& input, float lambda) {
    //
    //  Gets smoothing bspline co-efficients for 3D
    //
    //

    APRTimer spline_timer;
    spline_timer.verbose_flag = false;

    float tol = 0.0001;

    //Y direction bspline
    if (input.y_num > 1) {
        spline_timer.start_timer("bspline_filt_rec_y");
        bspline_filt_rec_y(input, lambda, tol);
        spline_timer.stop_timer();
    }


    //X direction bspline
    if (input.x_num > 1) {
        spline_timer.start_timer("bspline_filt_rec_x");
        bspline_filt_rec_x(input, lambda, tol);
        spline_timer.stop_timer();
    }


<<<<<<< HEAD
    //Z direction bspline
    if (input.z_num > 1) {
        spline_timer.start_timer("bspline_filt_rec_z");
        bspline_filt_rec_z(input, lambda, tol);
        spline_timer.stop_timer();
    }

=======
//    //Z direction bspline
    spline_timer.start_timer("bspline_filt_rec_z");
    bspline_filt_rec_z(input,lambda,tol);
    spline_timer.stop_timer();
>>>>>>> 576e69be
}


inline float ComputeGradient::impulse_resp(float k,float rho,float omg){
    //  Impulse Response Function

    return (pow(rho,(std::abs(k)))*sin((std::abs(k) + 1)*omg)) / sin(omg);

}

inline float ComputeGradient::impulse_resp_back(float k,float rho,float omg,float gamma,float c0){
    //  Impulse Response Function (nominator eq. 4.8, denominator from eq. 4.7)

    return c0*pow(rho,std::abs(k))*(cos(omg*std::abs(k)) + gamma*sin(omg*std::abs(k)))*(1.0/(pow((1 - 2.0*rho*cos(omg) + pow(rho,2)),2)));
}

template<typename T>
void ComputeGradient::bspline_filt_rec_y(PixelData<T>& image,float lambda,float tol, int k0Len) {
    //
    //  Bevan Cheeseman 2016
    //
    // Recursive Filter Implimentation for Smoothing BSplines
    // B-Spline Signal Processing: Part 11-Efficient Design and Applications, Unser 1993

    float xi = 1 - 96*lambda + 24*lambda*sqrt(3 + 144*lambda); // eq 4.6
    float rho = (24*lambda - 1 - sqrt(xi))/(24*lambda)*sqrt((1/xi)*(48*lambda + 24*lambda*sqrt(3 + 144*lambda))); // eq 4.5
    float omg = atan(sqrt((1/xi)*(144*lambda - 1))); // eq 4.6

    float c0 = (1+ pow(rho,2))/(1-pow(rho,2)) * (1 - 2*rho*cos(omg) + pow(rho,2))/(1 + 2*rho*cos(omg) + pow(rho,2)); // eq 4.8
    float gamma = (1-pow(rho,2))/(1+pow(rho,2)) * (1/tan(omg)); // eq 4.8

    const float b1 = 2*rho*cos(omg);
    const float b2 = -pow(rho,2.0);

    const size_t z_num = image.z_num;
    const size_t x_num = image.x_num;
    const size_t y_num = image.y_num;
    const size_t minLen = std::min(z_num, std::min(x_num, y_num));
    const size_t k0 = k0Len > 0 ? k0Len : std::min((size_t)(ceil(std::abs(log(tol)/log(rho)))),minLen);

<<<<<<< HEAD
    const size_t k0 = std::max(std::min((size_t)(ceil(std::abs(log(tol)/log(rho)))),y_num),(size_t)2);
    const float norm_factor = pow((1 - 2.0*rho*cos(omg) + pow(rho,2)),2);
=======
>>>>>>> 576e69be

    const float norm_factor = pow((1 - 2.0*rho*cos(omg) + pow(rho,2)),2);
//    std::cout << "CPUy xi=" << xi << " rho=" << rho << " omg=" << omg << " gamma=" << gamma << " b1=" << b1 << " b2=" << b2 << " k0=" << k0 << " norm_factor=" << norm_factor << std::endl;
    // for boundaries
    std::vector<float> impulse_resp_vec_f(k0+3);  //forward
    for (size_t k = 0; k < (k0+3); ++k) {
        impulse_resp_vec_f[k] = impulse_resp(k,rho,omg);
    }

    std::vector<float> impulse_resp_vec_b(k0+3);  //backward
    for (size_t k = 0; k < (k0+3); ++k) {
        impulse_resp_vec_b[k] = impulse_resp_back(k,rho,omg,gamma,c0);
    }

    std::vector<float> bc1_vec(k0, 0);  //forward
    //y(1) init
    bc1_vec[1] = impulse_resp_vec_f[0];
    for (size_t k = 0; k < k0; ++k) {
        bc1_vec[k] += impulse_resp_vec_f[k+1];
    }

    std::vector<float> bc2_vec(k0, 0);  //backward
    //y(0) init
    for (size_t k = 0; k < k0; ++k) {
        bc2_vec[k] = impulse_resp_vec_f[k];
    }

    std::vector<float> bc3_vec(k0, 0);  //forward
    //y(N-1) init
    bc3_vec[0] = impulse_resp_vec_b[1];
    for (size_t k = 0; k < (k0-1); ++k) {
        bc3_vec[k+1] += impulse_resp_vec_b[k] + impulse_resp_vec_b[k+2];
    }

    std::vector<float> bc4_vec(k0, 0);  //backward
    //y(N) init
    bc4_vec[0] = impulse_resp_vec_b[0];
    for (size_t k = 1; k < k0; ++k) {
        bc4_vec[k] += 2*impulse_resp_vec_b[k];
    }

    APRTimer btime;
    btime.verbose_flag = false;

    //forwards direction
    btime.start_timer("forward_loop_y");
    #ifdef HAVE_OPENMP
	#pragma omp parallel for default(shared)
    #endif
    for (size_t z = 0; z < z_num; ++z) {
        const size_t jxnumynum = z * x_num * y_num;

        for (size_t x = 0; x < x_num; ++x) {
            float temp1 = 0;
            float temp2 = 0;
            float temp3 = 0;
            float temp4 = 0;
            const size_t iynum = x * y_num;

            for (size_t k = 0; k < k0; ++k) {
                temp1 += bc1_vec[k]*image.mesh[jxnumynum + iynum + k];
                temp2 += bc2_vec[k]*image.mesh[jxnumynum + iynum + k];
                temp3 += bc3_vec[k]*image.mesh[jxnumynum + iynum + y_num - 1 - k];
                temp4 += bc4_vec[k]*image.mesh[jxnumynum + iynum + y_num - 1 - k];
            }

            //initialize the sequence
            image.mesh[jxnumynum + iynum + 0] = temp2;
            image.mesh[jxnumynum + iynum + 1] = temp1;

            for (auto it = (image.mesh.begin()+jxnumynum + iynum + 2); it !=  (image.mesh.begin()+jxnumynum + iynum + y_num); ++it) {
                float  temp = temp1*b1 + temp2*b2 + *it;
                *it = temp;
                temp2 = temp1;
                temp1 = temp;
            }

            image.mesh[jxnumynum + iynum + y_num - 2] = temp3;
            image.mesh[jxnumynum + iynum + y_num - 1] = temp4;
        }
    }
    btime.stop_timer();




    btime.start_timer("backward_loop_y");
    #ifdef HAVE_OPENMP
	#pragma omp parallel for default(shared)
    #endif
    for (int64_t j = z_num - 1; j >= 0; --j) {
        const size_t jxnumynum = j * x_num * y_num;

        for (int64_t i = x_num - 1; i >= 0; --i) {
            const size_t iynum = i * y_num;

            float temp2 = image.mesh[jxnumynum + iynum + y_num - 1];
            float temp1 = image.mesh[jxnumynum + iynum + y_num - 2];

            image.mesh[jxnumynum + iynum + y_num - 1]*=norm_factor;
            image.mesh[jxnumynum + iynum + y_num - 2]*=norm_factor;

            for (auto it = (image.mesh.begin()+jxnumynum + iynum + y_num-3); it !=  (image.mesh.begin()+jxnumynum + iynum-1); --it) {
                float temp = temp1*b1 + temp2*b2 + *it;
                *it = temp*norm_factor;
                temp2 = temp1;
                temp1 = temp;
            }
        }
    }
    btime.stop_timer();

}

template<typename T>
void ComputeGradient::bspline_filt_rec_z(PixelData<T>& image,float lambda,float tol, int k0Len){
    //
    //  Bevan Cheeseman 2016
    //
    //  Recursive Filter Implimentation for Smoothing BSplines

    float xi = 1 - 96*lambda + 24*lambda*sqrt(3 + 144*lambda);
    float rho = (24*lambda - 1 - sqrt(xi))/(24*lambda)*sqrt((1/xi)*(48*lambda + 24*lambda*sqrt(3 + 144*lambda)));
    float omg = atan(sqrt((1/xi)*(144*lambda - 1)));
    float c0 = (1+ pow(rho,2))/(1-pow(rho,2)) * (1 - 2*rho*cos(omg) + pow(rho,2))/(1 + 2*rho*cos(omg) + pow(rho,2));
    float gamma = (1-pow(rho,2))/(1+pow(rho,2)) * (1/tan(omg));

    const float b1 = 2*rho*cos(omg);
    const float b2 = -pow(rho,2.0);

    const size_t z_num = image.z_num;
    const size_t x_num = image.x_num;
    const size_t y_num = image.y_num;
    const size_t minLen = std::min(z_num, std::min(x_num, y_num));
    const size_t k0 = k0Len > 0 ? k0Len : std::min((size_t)(ceil(std::abs(log(tol)/log(rho)))), minLen);
    const float norm_factor = pow((1 - 2.0*rho*cos(omg) + pow(rho,2)),2);
//    std::cout << "CPUz xi=" << xi << " rho=" << rho << " omg=" << omg << " gamma=" << gamma << " b1=" << b1 << " b2=" << b2 << " k0=" << k0 << " norm_factor=" << norm_factor << std::endl;

    //////////////////////////////////////////////////////////////
    //
    //  Setting up boundary conditions
    //
    //////////////////////////////////////////////////////////////

    std::vector<float> impulse_resp_vec_f(k0+3);  //forward
    for (size_t k = 0; k < (k0+3);k++){
        impulse_resp_vec_f[k] = impulse_resp(k,rho,omg);
    }

    std::vector<float> impulse_resp_vec_b(k0+3);  //backward
    for (size_t k = 0; k < (k0+3);k++){
        impulse_resp_vec_b[k] = impulse_resp_back(k,rho,omg,gamma,c0);
    }

    std::vector<float> bc1_vec(k0, 0);  //forward
    //y(1) init
    bc1_vec[1] = impulse_resp_vec_f[0];
    for(size_t k = 0; k < k0; k++){
        bc1_vec[k] += impulse_resp_vec_f[k+1];
    }

    std::vector<float> bc2_vec(k0, 0);  //backward
    //y(0) init
    for(size_t k = 0; k < k0; k++){
        bc2_vec[k] = impulse_resp_vec_f[k];
    }

    std::vector<float> bc3_vec(k0, 0);  //forward
    //y(N-1) init
    bc3_vec[0] = impulse_resp_vec_b[1];
    for(size_t k = 0; k < (k0-1); k++){
        bc3_vec[k+1] += impulse_resp_vec_b[k] + impulse_resp_vec_b[k+2];
    }

    std::vector<float> bc4_vec(k0, 0);  //backward
    //y(N) init
    bc4_vec[0] = impulse_resp_vec_b[0];
    for(size_t k = 1; k < k0; k++){
        bc4_vec[k] += 2*impulse_resp_vec_b[k];
    }

    //forwards direction
    std::vector<float> temp_vec1(y_num,0);
    std::vector<float> temp_vec2(y_num,0);
    std::vector<float> temp_vec3(y_num,0);
    std::vector<float> temp_vec4(y_num,0);

    //Initialization and boundary conditions
    #ifdef HAVE_OPENMP
	#pragma omp parallel for default(shared) firstprivate(temp_vec1, temp_vec2, temp_vec3, temp_vec4)
    #endif
    for (size_t i = 0; i < x_num; ++i) {

        std::fill(temp_vec1.begin(), temp_vec1.end(), 0);
        std::fill(temp_vec2.begin(), temp_vec2.end(), 0);
        std::fill(temp_vec3.begin(), temp_vec3.end(), 0);
        std::fill(temp_vec4.begin(), temp_vec4.end(), 0);

        size_t iynum = i * y_num;

        for (size_t j = 0; j < k0; ++j) {
            size_t index = j * x_num * y_num + iynum;
            #ifdef HAVE_OPENMP
	        #pragma omp simd
            #endif
            for (int64_t k = y_num - 1; k >= 0; k--) {
                //forwards boundary condition
                temp_vec1[k] += bc1_vec[j] * image.mesh[index + k];
                temp_vec2[k] += bc2_vec[j] * image.mesh[index + k];
                //backwards boundary condition
                temp_vec3[k] += bc3_vec[j] * image.mesh[(z_num - 1 - j)*x_num*y_num + iynum + k];
                temp_vec4[k] += bc4_vec[j] * image.mesh[(z_num - 1 - j)*x_num*y_num + iynum + k];
            }
        }

        // ------  Causal Filter Loop
        //initialization
        for (size_t k = 0; k < y_num; ++k) {
            //z(0)
            image.mesh[iynum + k] = temp_vec2[k];
        }

        for (size_t k = 0; k < y_num; ++k) {
            //y(1)
            image.mesh[x_num*y_num  + iynum + k] = temp_vec1[k];
        }

        for (size_t j = 2; j < z_num; ++j) {
            size_t index = j * x_num * y_num + iynum;

            #ifdef HAVE_OPENMP
	        #pragma omp simd
            #endif
            for (size_t k = 0; k < y_num; ++k) {
                temp_vec2[k] = 1.0*image.mesh[index + k] + b1*temp_vec1[k]+  b2*temp_vec2[k];
            }

            std::swap(temp_vec1, temp_vec2);
            std::copy(temp_vec1.begin(), temp_vec1.begin()+ y_num, image.mesh.begin() + index);
        }

        // ------ Anti-Causal Filter Loop
        //initialization
        for (int64_t k = y_num - 1; k >= 0; --k) {
            //y(N)
            image.mesh[(z_num - 1)*x_num*y_num  + iynum + k] = temp_vec4[k]*norm_factor;
        }

        for (int64_t k = y_num - 1; k >= 0; --k) {
            //y(N-1)
            image.mesh[(z_num - 2)*x_num*y_num  + iynum + k] = temp_vec3[k]*norm_factor;
        }

        //main loop
        for (int64_t j = z_num - 3; j >= 0; --j) {
            size_t index = j * x_num * y_num + i * y_num;

            #ifdef HAVE_OPENMP
	        #pragma omp simd
            #endif
            for (int64_t k = y_num - 1; k >= 0; --k) {
                float temp = (image.mesh[index + k] +  b1*temp_vec3[k]+  b2*temp_vec4[k]);
                image.mesh[index + k] = temp*norm_factor;
                temp_vec4[k] = temp_vec3[k];
                temp_vec3[k] = temp;
            }
        }
    }
}

template<typename T>
void ComputeGradient::bspline_filt_rec_x(PixelData<T>& image,float lambda,float tol, int k0Len) {
    //
    //  Bevan Cheeseman 2016
    //
    //  Recursive Filter Implimentation for Smoothing BSplines

    float xi = 1 - 96*lambda + 24*lambda*sqrt(3 + 144*lambda);
    float rho = (24*lambda - 1 - sqrt(xi))/(24*lambda)*sqrt((1/xi)*(48*lambda + 24*lambda*sqrt(3 + 144*lambda)));
    float omg = atan(sqrt((1/xi)*(144*lambda - 1)));
    float c0 = (1+ pow(rho,2))/(1-pow(rho,2)) * (1 - 2*rho*cos(omg) + pow(rho,2))/(1 + 2*rho*cos(omg) + pow(rho,2));
    float gamma = (1-pow(rho,2))/(1+pow(rho,2)) * (1/tan(omg));

    const float b1 = 2*rho*cos(omg);
    const float b2 = -pow(rho,2.0);

    const size_t z_num = image.z_num;
    const size_t x_num = image.x_num;
    const size_t y_num = image.y_num;

<<<<<<< HEAD
    const size_t k0 = std::min((size_t)(ceil(std::abs(log(tol)/log(rho)))),x_num);
=======
    const size_t minLen = std::min(z_num, std::min(x_num, y_num));
    const size_t k0 = k0Len > 0 ? k0Len : std::min((size_t)(ceil(std::abs(log(tol)/log(rho)))), minLen);
>>>>>>> 576e69be
    const float norm_factor = pow((1 - 2.0*rho*cos(omg) + pow(rho,2)),2);

//    std::cout << "CPUx xi=" << xi << " rho=" << rho << " omg=" << omg << " gamma=" << gamma << " b1=" << b1 << " b2=" << b2 << " k0=" << k0 << " norm_factor=" << norm_factor << std::endl;

    //////////////////////////////////////////////////////////////
    //
    //  Setting up boundary conditions
    //
    //////////////////////////////////////////////////////////////

    std::vector<float> impulse_resp_vec_f(k0+3);  //forward
    for (size_t k = 0; k < (k0+3);k++){
        impulse_resp_vec_f[k] = impulse_resp(k,rho,omg);
    }

    std::vector<float> impulse_resp_vec_b(k0+3);  //backward
    for (size_t k = 0; k < (k0+3);k++){
        impulse_resp_vec_b[k] = impulse_resp_back(k,rho,omg,gamma,c0);
    }

    std::vector<float> bc1_vec(k0, 0);  //forward
    //y(1) init
    bc1_vec[1] = impulse_resp_vec_f[0];
    for(size_t k = 0; k < k0;k++){
        bc1_vec[k] += impulse_resp_vec_f[k+1];
    }

    std::vector<float> bc2_vec(k0, 0);  //backward
    //y(0) init
    for(size_t k = 0; k < k0;k++){
        bc2_vec[k] = impulse_resp_vec_f[k];
    }

    std::vector<float> bc3_vec(k0, 0);  //forward
    //y(N-1) init
    bc3_vec[0] = impulse_resp_vec_b[1];
    for(size_t k = 0; k < (k0-1);k++){
        bc3_vec[k+1] += impulse_resp_vec_b[k] + impulse_resp_vec_b[k+2];
    }

    std::vector<float> bc4_vec(k0, 0);  //backward
    //y(N) init
    bc4_vec[0] = impulse_resp_vec_b[0];
    for(size_t k = 1; k < k0;k++){
        bc4_vec[k] += 2*impulse_resp_vec_b[k];
    }

    //forwards direction

    std::vector<float> temp_vec1(y_num,0);
    std::vector<float> temp_vec2(y_num,0);
    std::vector<float> temp_vec3(y_num,0);
    std::vector<float> temp_vec4(y_num,0);

    #ifdef HAVE_OPENMP
	#pragma omp parallel for default(shared) firstprivate(temp_vec1, temp_vec2, temp_vec3, temp_vec4)
    #endif
    for (size_t j = 0;j < z_num; ++j) {
        std::fill(temp_vec1.begin(), temp_vec1.end(), 0);
        std::fill(temp_vec2.begin(), temp_vec2.end(), 0);
        std::fill(temp_vec3.begin(), temp_vec3.end(), 0);
        std::fill(temp_vec4.begin(), temp_vec4.end(), 0);

        size_t jxnumynum = j * y_num * x_num;

        for (size_t i = 0; i < k0; ++i) {

            for (size_t k = 0; k < y_num; ++k) {
                //forwards boundary condition
                temp_vec1[k] += bc1_vec[i]*image.mesh[jxnumynum + i*y_num + k];
                temp_vec2[k] += bc2_vec[i]*image.mesh[jxnumynum + i*y_num + k];
                //backwards boundary condition
                temp_vec3[k] += bc3_vec[i]*image.mesh[jxnumynum + (x_num - 1 - i)*y_num + k];
                temp_vec4[k] += bc4_vec[i]*image.mesh[jxnumynum + (x_num - 1 - i)*y_num + k];
            }
        }

        //initialization
        for (int64_t k = y_num - 1; k >= 0; --k) {
            //y(0)
            image.mesh[jxnumynum  + k] = temp_vec2[k];
        }

        for (int64_t k = y_num - 1; k >= 0; --k) {
            //y(1)
            image.mesh[jxnumynum  + y_num + k] = temp_vec1[k];
        }

        for (size_t i = 2;i < x_num; ++i) {
            size_t index = i * y_num + jxnumynum;

            #ifdef HAVE_OPENMP
            #pragma omp simd
            #endif
            for (int64_t k = y_num - 1; k >= 0; k--) {
                temp_vec2[k] = image.mesh[index + k] + b1*temp_vec1[k]+  b2*temp_vec2[k];
            }

            std::swap(temp_vec1, temp_vec2);
            std::copy(temp_vec1.begin(), temp_vec1.begin() + y_num, image.mesh.begin() + index);
        }


        //Anti-Causal Filter Loop

        //initialization
        for (int64_t k = y_num - 1; k >= 0; --k) {
            //y(N)
            image.mesh[jxnumynum  + (x_num - 1)*y_num + k] = temp_vec4[k]*norm_factor;
        }

        for (int64_t k = y_num - 1; k >= 0; --k) {
            //y(N-1)
            image.mesh[jxnumynum  + (x_num - 2)*y_num + k] = temp_vec3[k]*norm_factor;
        }

        //main loop
        for (int64_t i = x_num - 3; i >= 0; --i){
            size_t index = jxnumynum + i*y_num;

            #ifdef HAVE_OPENMP
            #pragma omp simd
            #endif
            for (int64_t k = y_num - 1; k >= 0; k--){
                float temp = (image.mesh[index + k] + b1*temp_vec3[ k]+  b2*temp_vec4[ k]);
                image.mesh[index + k] = temp*norm_factor;
                temp_vec4[k] = temp_vec3[k];
                temp_vec3[k] = temp;
            }
        }
    }
}

/**
 * Caclulation of signal value from B-Spline co-efficients
 */
template<typename T>
void ComputeGradient::calc_inv_bspline_y(PixelData<T>& input){
    //  Bevan Cheeseman 2016
    //
    //  Inverse cubic bspline inverse filter in y direciton (Memory direction)

    const int64_t z_num = input.z_num;
    const int64_t x_num = input.x_num;
    const int64_t y_num = input.y_num;

    const float a1 = 1.0/6.0;
    const float a2 = 4.0/6.0;
    const float a3 = 1.0/6.0;

    std::vector<float> temp_vec(y_num, 0);

#ifdef HAVE_OPENMP
#pragma omp parallel for default(shared) firstprivate(temp_vec)
#endif
    for (int64_t j = 0; j < z_num; ++j) {
        for (int64_t i = 0;i < x_num; ++i) {

#ifdef HAVE_OPENMP
#pragma omp simd
#endif
            for (int64_t k = 0; k < y_num; ++k) {
                int64_t idx = j * x_num * y_num + i * y_num + k;
                temp_vec[k] = input.mesh[idx];
            }

            //LHS boundary condition
            input.mesh[j*x_num*y_num + i*y_num] = a2*temp_vec[0];
            input.mesh[j*x_num*y_num + i*y_num] += (a1+a3)*temp_vec[1];

            for (int64_t k = 1; k < (y_num-1);k++){
                const int64_t idx = j * x_num * y_num + i * y_num + k;
                input.mesh[idx] = a1*temp_vec[k-1] + a2*temp_vec[k] + a3*temp_vec[k+1];
            }

            //RHS boundary condition
            input.mesh[j*x_num*y_num + i*y_num + y_num - 1] = (a1+a3)*temp_vec[y_num - 2];
            input.mesh[j*x_num*y_num + i*y_num + y_num - 1] += a2*temp_vec[y_num - 1];
        }
    }
}

template<typename T>
void ComputeGradient::calc_inv_bspline_z(PixelData<T>& input){
    //  Bevan Cheeseman 2016
    //
    //  Inverse cubic bspline inverse filter in x direciton (Off-stride direction)

    int64_t z_num = input.z_num;
    int64_t x_num = input.x_num;
    int64_t y_num = input.y_num;

    const float a1 = 1.0 / 6.0; // gaussian for sigma 0.60056
    const float a2 = 4.0 / 6.0;
    const float a3 = 1.0 / 6.0;

    std::vector<three_temps> temp_vec(y_num);

    int64_t xnumynum = x_num * y_num;

    #ifdef HAVE_OPENMP
	#pragma omp parallel for default(shared) firstprivate(temp_vec)
    #endif
    for (int64_t i = 0; i < x_num; ++i) {
        int64_t iynum = i * y_num;

        //initialize the loop
        for (int64_t k = y_num - 1; k >= 0; k--) {
            temp_vec[k].temp_1 = input.mesh[xnumynum + iynum + k]; //second column in z_dir
            temp_vec[k].temp_2 = input.mesh[iynum + k]; // first column in z-dir
        }

        for (int64_t j = 0; j < z_num - 1; ++j) {
            int64_t jxnumynum = j * xnumynum;

            //initialize the loop
            #ifdef HAVE_OPENMP
	        #pragma omp simd
            #endif
            for (int64_t k = 0; k < (y_num); ++k) {
                temp_vec[k].temp_3 = input.mesh[jxnumynum + xnumynum + iynum + k]; // (j+1)th column in z dir
            }

            #ifdef HAVE_OPENMP
	        #pragma omp simd
            #endif
            for (int64_t k = 0; k < (y_num); ++k) {
                input.mesh[jxnumynum + iynum + k] = a1 * temp_vec[k].temp_1 + a2 * temp_vec[k].temp_2 + a3 * temp_vec[k].temp_3;
            }

            #ifdef HAVE_OPENMP
            #pragma omp simd
            #endif
            // TODO: use three separete vectors and swap them instead of one vector of triple floats
            for (int64_t k = 0; k < (y_num);k++){
                temp_vec[k].temp_1 = temp_vec[k].temp_2;
                temp_vec[k].temp_2 = temp_vec[k].temp_3;
            }
        }

        //then do the last boundary point (RHS)
        for (int64_t k = 0; k < (y_num);k++){
            input.mesh[(z_num - 1) * xnumynum + iynum + k] = (a1 + a3) * temp_vec[k].temp_1;
            input.mesh[(z_num - 1) * xnumynum + iynum + k] += a2 * temp_vec[k].temp_2;
        }
    }
}


template<typename T>
void ComputeGradient::calc_inv_bspline_x(PixelData<T>& input) {
    //  Bevan Cheeseman 2016
    //
    //  Inverse cubic bspline inverse filter in x direciton (Off-stride direction)

    int64_t z_num = input.z_num;
    int64_t x_num = input.x_num;
    int64_t y_num = input.y_num;

    const float a1 = 1.0/6.0;
    const float a2 = 4.0/6.0;
    const float a3 = 1.0/6.0;

    std::vector<three_temps> temp_vec(y_num);
    int64_t xnumynum = x_num * y_num;

    #ifdef HAVE_OPENMP
	#pragma omp parallel for default(shared) firstprivate(temp_vec)
    #endif
    for(int64_t j = 0; j < z_num; ++j) {
        int64_t jxnumynum = j * xnumynum;

        //initialize the loop
        for (int64_t k = y_num - 1; k >= 0; --k) {
            temp_vec[k].temp_1 = input.mesh[jxnumynum + y_num + k]; // second column in the XY plane
            temp_vec[k].temp_2 = input.mesh[jxnumynum + k];   // first column in the XY plane
        }

        //LHS boundary condition is accounted for with this initialization
        for (int64_t i = 0; i < x_num-1; ++i) {
            int64_t iynum = i * y_num;

            //initialize the loop
            #ifdef HAVE_OPENMP
	        #pragma omp simd
            #endif
            for (int64_t k = 0; k < y_num; ++k) {
                temp_vec[k].temp_3 = input.mesh[jxnumynum + iynum + y_num + k]; // get (i+1)th column
            }

            #ifdef HAVE_OPENMP
	        #pragma omp simd
            #endif
            for (int64_t k = 0; k < (y_num); k++) {
                input.mesh[jxnumynum + iynum + k] = a1 * temp_vec[k].temp_1 + a2 * temp_vec[k].temp_2 + a3 * temp_vec[k].temp_3;
            }

            // move two first y-columns to the right
            // TODO: instead of temp_vec of triple-floats we could use 3 separate vectors and switch them instead of copying data
            for (int64_t k = 0; k < (y_num); k++) {
                temp_vec[k].temp_1 = temp_vec[k].temp_2;
                temp_vec[k].temp_2 = temp_vec[k].temp_3;
            }
        }

        //then do the last boundary point (RHS)
        for (int64_t k = y_num - 1; k >= 0; k--) {
            input.mesh[jxnumynum + xnumynum - y_num + k] = (a1+a3) * temp_vec[k].temp_1 + a2 * temp_vec[k].temp_2;
        }
    }
}


/**
 * Calculates downsampled gradient (maximum magnitude) with 'replicate' boundary approach (nearest border value)
 * @param input - input mesh
 * @param grad - output gradient (must be initialized)
 * @param hx - step in x dir
 * @param hy - step in y dir
 * @param hz - step in z dir
 */
template<typename S>
void ComputeGradient::calc_bspline_fd_ds_mag(const PixelData<S> &input, PixelData<S> &grad, const float hx, const float hy,const float hz) {
    const size_t z_num = input.z_num;
    const size_t x_num = input.x_num;
    const size_t y_num = input.y_num;

    const size_t x_num_ds = grad.x_num;
    const size_t y_num_ds = grad.y_num;

    std::vector<S> temp(y_num, 0);
    const size_t xnumynum = x_num * y_num;

    #ifdef HAVE_OPENMP
    #pragma omp parallel for default(shared) firstprivate(temp)
    #endif
    for (size_t z = 0; z < z_num; ++z) {
        // Belows pointers up, down... are forming stencil in X (left <-> right) and Z ( up <-> down) direction and
        // are pointing to whole Y column. If out of bounds then 'replicate' (nearest array border value) approach is used.
        //
        //                 up
        //   ...   left  center  right ...
        //                down
        const S *left = input.mesh.begin() + z * xnumynum + 0 * y_num; // boundary value is chosen
        const S *center = input.mesh.begin() + z * xnumynum + 0 * y_num;

        //LHS boundary condition is accounted for wiht this initialization
        const size_t zMinus = z > 0 ? z - 1 : 0 /* boundary */;
        const size_t zPlus = std::min(z + 1, z_num - 1 /* boundary */);

        for (size_t x = 0; x < x_num; ++x) {
            const S *up = input.mesh.begin() + zMinus * xnumynum + x * y_num;
            const S *down = input.mesh.begin() + zPlus * xnumynum + x * y_num;
            const size_t xPlus = std::min(x + 1, x_num - 1 /* boundary */);
            const S *right = input.mesh.begin() + z * xnumynum + xPlus * y_num;

            //compute the boundary values
            if (y_num >= 2) {
                temp[0] = sqrt(pow((right[0] - left[0]) / (2 * hx), 2.0) + pow((down[0] - up[0]) / (2 * hz), 2.0) + pow((center[1] - center[0 /* boundary */]) / (2 * hy), 2.0));
                temp[y_num - 1] = sqrt(pow((right[y_num - 1] - left[y_num - 1]) / (2 * hx), 2.0) + pow((down[y_num - 1] - up[y_num - 1]) / (2 * hz), 2.0) + pow((center[y_num - 1 /* boundary */] - center[y_num - 2]) / (2 * hy), 2.0));
            }
            else {
                temp[0] = 0; // same values minus same values in x/y/z
            }

            //do the y gradient in range 1..y_num-2
            #ifdef HAVE_OPENMP
            #pragma omp simd
            #endif
            for (size_t y = 1; y < y_num - 1; ++y) {
                temp[y] = sqrt(pow((right[y] - left[y]) / (2 * hx), 2.0) + pow((down[y] - up[y]) / (2 * hz), 2.0) + pow((center[y + 1] - center[y - 1]) / (2 * hy), 2.0));
            }

            // Set as a downsampled gradient maximum from 2x2x2 gradient cubes
            int64_t z_2 = z / 2;
            int64_t x_2 = x / 2;
            for (size_t k = 0; k < y_num_ds; ++k) {
                size_t k_s = std::min(2 * k + 1, y_num - 1);
                const size_t idx = z_2 * x_num_ds * y_num_ds + x_2 * y_num_ds + k;
                grad.mesh[idx] = std::max(temp[2 * k], std::max(temp[k_s], grad.mesh[idx]));
            }

            // move left, center to current center, right (both +1 to right)
            std::swap(left, center);
            std::swap(center, right);
        }
    }
}


#endif //PARTPLAY_GRADIENT_HPP<|MERGE_RESOLUTION|>--- conflicted
+++ resolved
@@ -133,8 +133,6 @@
         spline_timer.stop_timer();
     }
 
-
-<<<<<<< HEAD
     //Z direction bspline
     if (input.z_num > 1) {
         spline_timer.start_timer("bspline_filt_rec_z");
@@ -142,12 +140,6 @@
         spline_timer.stop_timer();
     }
 
-=======
-//    //Z direction bspline
-    spline_timer.start_timer("bspline_filt_rec_z");
-    bspline_filt_rec_z(input,lambda,tol);
-    spline_timer.stop_timer();
->>>>>>> 576e69be
 }
 
 
@@ -185,14 +177,9 @@
     const size_t z_num = image.z_num;
     const size_t x_num = image.x_num;
     const size_t y_num = image.y_num;
-    const size_t minLen = std::min(z_num, std::min(x_num, y_num));
+    const size_t minLen = y_num;//std::min(z_num, std::min(x_num, y_num));
     const size_t k0 = k0Len > 0 ? k0Len : std::min((size_t)(ceil(std::abs(log(tol)/log(rho)))),minLen);
 
-<<<<<<< HEAD
-    const size_t k0 = std::max(std::min((size_t)(ceil(std::abs(log(tol)/log(rho)))),y_num),(size_t)2);
-    const float norm_factor = pow((1 - 2.0*rho*cos(omg) + pow(rho,2)),2);
-=======
->>>>>>> 576e69be
 
     const float norm_factor = pow((1 - 2.0*rho*cos(omg) + pow(rho,2)),2);
 //    std::cout << "CPUy xi=" << xi << " rho=" << rho << " omg=" << omg << " gamma=" << gamma << " b1=" << b1 << " b2=" << b2 << " k0=" << k0 << " norm_factor=" << norm_factor << std::endl;
@@ -326,7 +313,7 @@
     const size_t z_num = image.z_num;
     const size_t x_num = image.x_num;
     const size_t y_num = image.y_num;
-    const size_t minLen = std::min(z_num, std::min(x_num, y_num));
+    const size_t minLen = z_num; //::min(z_num, std::min(x_num, y_num));
     const size_t k0 = k0Len > 0 ? k0Len : std::min((size_t)(ceil(std::abs(log(tol)/log(rho)))), minLen);
     const float norm_factor = pow((1 - 2.0*rho*cos(omg) + pow(rho,2)),2);
 //    std::cout << "CPUz xi=" << xi << " rho=" << rho << " omg=" << omg << " gamma=" << gamma << " b1=" << b1 << " b2=" << b2 << " k0=" << k0 << " norm_factor=" << norm_factor << std::endl;
@@ -483,12 +470,8 @@
     const size_t x_num = image.x_num;
     const size_t y_num = image.y_num;
 
-<<<<<<< HEAD
-    const size_t k0 = std::min((size_t)(ceil(std::abs(log(tol)/log(rho)))),x_num);
-=======
-    const size_t minLen = std::min(z_num, std::min(x_num, y_num));
+    const size_t minLen = x_num; //::min(z_num, std::min(x_num, y_num));
     const size_t k0 = k0Len > 0 ? k0Len : std::min((size_t)(ceil(std::abs(log(tol)/log(rho)))), minLen);
->>>>>>> 576e69be
     const float norm_factor = pow((1 - 2.0*rho*cos(omg) + pow(rho,2)),2);
 
 //    std::cout << "CPUx xi=" << xi << " rho=" << rho << " omg=" << omg << " gamma=" << gamma << " b1=" << b1 << " b2=" << b2 << " k0=" << k0 << " norm_factor=" << norm_factor << std::endl;
