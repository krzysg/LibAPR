--- conflicted
+++ resolved
@@ -28,11 +28,7 @@
 };
 
 template<typename T>
-<<<<<<< HEAD
-inline void LocalIntensityScale::rescale_var_and_threshold(MeshData<T> &var, const float var_rescale, const APRParameters &par) {
-=======
-void LocalIntensityScale::rescale_var_and_threshold(PixelData<T> &var, const float var_rescale, const APRParameters &par) {
->>>>>>> 1ba808f9
+inline void LocalIntensityScale::rescale_var_and_threshold(PixelData<T> &var, const float var_rescale, const APRParameters &par) {
     const float max_th = 60000.0;
 
     #ifdef HAVE_OPENMP
@@ -48,11 +44,7 @@
 }
 
 template<typename T>
-<<<<<<< HEAD
-inline void LocalIntensityScale::calc_abs_diff(const MeshData<T> &input_image, MeshData<T> &var) {
-=======
-void LocalIntensityScale::calc_abs_diff(const PixelData<T> &input_image, PixelData<T> &var) {
->>>>>>> 1ba808f9
+inline void LocalIntensityScale::calc_abs_diff(const PixelData<T> &input_image, PixelData<T> &var) {
     #ifdef HAVE_OPENMP
 	#pragma omp parallel for default(shared)
     #endif
@@ -111,11 +103,7 @@
  * @param offset
  */
 template<typename T>
-<<<<<<< HEAD
-inline void LocalIntensityScale::calc_sat_mean_y(MeshData<T>& input, const size_t offset){
-=======
-void LocalIntensityScale::calc_sat_mean_y(PixelData<T>& input, const size_t offset){
->>>>>>> 1ba808f9
+inline void LocalIntensityScale::calc_sat_mean_y(PixelData<T>& input, const size_t offset){
     const size_t z_num = input.z_num;
     const size_t x_num = input.x_num;
     const size_t y_num = input.y_num;
@@ -173,11 +161,7 @@
 }
 
 template<typename T>
-<<<<<<< HEAD
-inline void LocalIntensityScale::calc_sat_mean_x(MeshData<T>& input, const size_t offset) {
-=======
-void LocalIntensityScale::calc_sat_mean_x(PixelData<T>& input, const size_t offset) {
->>>>>>> 1ba808f9
+inline void LocalIntensityScale::calc_sat_mean_x(PixelData<T>& input, const size_t offset) {
     const size_t z_num = input.z_num;
     const size_t x_num = input.x_num;
     const size_t y_num = input.y_num;
@@ -238,11 +222,7 @@
 }
 
 template<typename T>
-<<<<<<< HEAD
-inline void LocalIntensityScale::calc_sat_mean_z(MeshData<T>& input,const size_t offset) {
-=======
-void LocalIntensityScale::calc_sat_mean_z(PixelData<T>& input,const size_t offset) {
->>>>>>> 1ba808f9
+inline void LocalIntensityScale::calc_sat_mean_z(PixelData<T>& input,const size_t offset) {
     const size_t z_num = input.z_num;
     const size_t x_num = input.x_num;
     const size_t y_num = input.y_num;
