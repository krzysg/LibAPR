--- conflicted
+++ resolved
@@ -51,13 +51,10 @@
     //  Bevan Cheeseman 2016
     //
     //
-<<<<<<< HEAD
-    std::cout << output_path + stats_name << std::endl;
 
     bool correct_file = true;
-=======
     std::cout << "output path: " << output_path << std::endl;
->>>>>>> 4d387670
+
 
     //open the files
     std::ifstream path_file;
