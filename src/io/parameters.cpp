--- conflicted
+++ resolved
@@ -50,13 +50,9 @@
     //  Bevan Cheeseman 2016
     //
     //
-<<<<<<< HEAD
     std::cout << "output path: " << output_path << std::endl;
     std::cout << "image name: " << image_name << std::endl;
     std::cout << output_path + image_name + "_stats.txt" << std::endl;
-=======
-    std::cout << output_path + stats_name << std::endl;
->>>>>>> 6b6c34b2
 
 
     //open the files
