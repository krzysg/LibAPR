//
// Created by cheesema on 13.02.18.
//

#ifndef LIBAPR_APRTREE_HPP
#define LIBAPR_APRTREE_HPP

#include "APR.hpp"

#define INTERIOR_PARENT 9

template<typename ImageType>
class APRTree {

<<<<<<< HEAD
=======
    class APRIterator;
    template<typename S> friend class APRTreeIterator;

>>>>>>> d4a620c1
public:

    APRTree() {};
    APRTree(APR<ImageType> &apr) { initialize_apr_tree(apr); }

    void init(APR<ImageType> &apr) { initialize_apr_tree(apr); }

    inline uint64_t total_number_parent_cells() const { return tree_access.total_number_particles; }


private:

    template<typename S> friend class APRIterator;
    template<typename S> friend class APRTreeIterator;

    APRAccess tree_access;

    void initialize_apr_tree(APR<ImageType>& apr, bool type_full = false) {

<<<<<<< HEAD
        APRTimer timer(true);
=======
        auto apr_iterator = apr.iterator();
>>>>>>> d4a620c1

        // --------------------------------------------------------------------
        // Init APR tree memory
        // --------------------------------------------------------------------

        // extend one extra level
        uint64_t l_max = apr.level_max() - 1;
        uint64_t l_min = apr.level_min() - 1;
        tree_access.l_min = l_min;
        tree_access.l_max = l_max;

        std::vector<PixelData<uint8_t>> particle_cell_parent_tree(l_max + 1);

        timer.start_timer("tree - init structure");
        for (uint64_t l = l_min; l <= l_max; ++l) {
            double cellSize = pow(2.0, l_max - l + 1);
            particle_cell_parent_tree[l].init(ceil(apr.orginal_dimensions(0) / cellSize),
                                              ceil(apr.orginal_dimensions(1) / cellSize),
                                              ceil(apr.orginal_dimensions(2) / cellSize),
                                              0);
        }
        timer.stop_timer();


        // --------------------------------------------------------------------
        // Insert values to the APR tree
        // --------------------------------------------------------------------
        timer.start_timer("tree - insert vals");

        APRIterator<ImageType> apr_iterator(apr.apr_access);

        //note the use of the dynamic OpenMP schedule.

        for (unsigned int level = apr.level_max(); level >= apr_iterator.level_min(); --level) {
            int z = 0;
            int x = 0;
            if (level < apr.level_max()) {
                #ifdef HAVE_OPENMP
                #pragma omp parallel for schedule(dynamic) private(z, x) firstprivate(apr_iterator)
                #endif
                for ( z = 0; z < apr_iterator.spatial_index_z_max(level); z++) {
                    for ( x = 0; x < apr_iterator.spatial_index_x_max(level); ++x) {
                        for (apr_iterator.set_new_lzx(level, z, x);
                             apr_iterator.global_index() < apr_iterator.end_index;
                             apr_iterator.set_iterator_to_particle_next_particle()) {

                            size_t y_p = apr_iterator.y() / 2;
                            size_t x_p = apr_iterator.x() / 2;
                            size_t z_p = apr_iterator.z() / 2;
                            int current_level = apr_iterator.level() - 1;

                            if (particle_cell_parent_tree[current_level](y_p, x_p, z_p) == INTERIOR_PARENT) {
                                particle_cell_parent_tree[current_level](y_p, x_p, z_p) = 1;
                            } else {
                                particle_cell_parent_tree[current_level](y_p, x_p, z_p)++;
                            }

                            while (current_level > l_min) {
                                current_level--;
                                y_p = y_p / 2;
                                x_p = x_p / 2;
                                z_p = z_p / 2;

                                if (particle_cell_parent_tree[current_level](y_p, x_p, z_p) == 0) {
                                    particle_cell_parent_tree[current_level](y_p, x_p, z_p) = INTERIOR_PARENT;
                                } else {
                                    //already covered
                                    break;
                                }
                            }
                        }
                    }
                }
            }
            else {
                #ifdef HAVE_OPENMP
                #pragma omp parallel for schedule(dynamic) private(z, x) firstprivate(apr_iterator)
                #endif
                for ( z = 0; z < apr_iterator.spatial_index_z_max(level-1); z++) {
                    for ( x = 0; x < apr_iterator.spatial_index_x_max(level-1); ++x) {
                        for (apr_iterator.set_new_lzx(level, 2*z, 2*x);
                             apr_iterator.global_index() < apr_iterator.end_index;
                             apr_iterator.set_iterator_to_particle_next_particle()) {

                            if (apr_iterator.y()%2 == 0) {
                                size_t y_p = apr_iterator.y() / 2;
                                size_t x_p = apr_iterator.x() / 2;
                                size_t z_p = apr_iterator.z() / 2;
                                int current_level = apr_iterator.level() - 1;


                                if (particle_cell_parent_tree[current_level](y_p, x_p, z_p) == INTERIOR_PARENT) {
                                    particle_cell_parent_tree[current_level](y_p, x_p, z_p) = 1;
                                } else {
                                    particle_cell_parent_tree[current_level](y_p, x_p, z_p)++;
                                }

                                while (current_level > l_min) {
                                    current_level--;
                                    y_p = y_p / 2;
                                    x_p = x_p / 2;
                                    z_p = z_p / 2;

                                    if (particle_cell_parent_tree[current_level](y_p, x_p, z_p) == 0) {
                                        particle_cell_parent_tree[current_level](y_p, x_p, z_p) = INTERIOR_PARENT;
                                    } else {
                                        //already covered
                                        break;
                                    }
                                }
                            }
                        }
                    }
                }
            }
        }

        timer.stop_timer();

        timer.start_timer("tree - init tree");
        tree_access.initialize_tree_access(apr,particle_cell_parent_tree);
        timer.stop_timer();
    }

};


#endif //LIBAPR_APRTREE_HPP<|MERGE_RESOLUTION|>--- conflicted
+++ resolved
@@ -12,12 +12,6 @@
 template<typename ImageType>
 class APRTree {
 
-<<<<<<< HEAD
-=======
-    class APRIterator;
-    template<typename S> friend class APRTreeIterator;
-
->>>>>>> d4a620c1
 public:
 
     APRTree() {};
@@ -30,18 +24,14 @@
 
 private:
 
-    template<typename S> friend class APRIterator;
+    friend class APRIterator;
     template<typename S> friend class APRTreeIterator;
 
     APRAccess tree_access;
 
     void initialize_apr_tree(APR<ImageType>& apr, bool type_full = false) {
 
-<<<<<<< HEAD
         APRTimer timer(true);
-=======
-        auto apr_iterator = apr.iterator();
->>>>>>> d4a620c1
 
         // --------------------------------------------------------------------
         // Init APR tree memory
@@ -71,7 +61,7 @@
         // --------------------------------------------------------------------
         timer.start_timer("tree - insert vals");
 
-        APRIterator<ImageType> apr_iterator(apr.apr_access);
+        auto apr_iterator = apr.iterator();
 
         //note the use of the dynamic OpenMP schedule.
 
