--- conflicted
+++ resolved
@@ -9,55 +9,30 @@
 
 #define INTERIOR_PARENT 9
 
-<<<<<<< HEAD
-template<typename ImageType>
 class APRTree {
 
-=======
-class APRTree {
-
-    class APRIterator;
+    friend class APRIterator;
     friend class APRTreeIterator;
 
->>>>>>> 01582c61
 public:
 
     APRTree() {};
+
+    template <typename ImageType>
     APRTree(APR<ImageType> &apr) { initialize_apr_tree(apr); }
 
-<<<<<<< HEAD
+    template <typename ImageType>
     void init(APR<ImageType> &apr) { initialize_apr_tree(apr); }
 
     inline uint64_t total_number_parent_cells() const { return tree_access.total_number_particles; }
-
-=======
-    template <typename imageType>
-    APRTree(APR<imageType>& apr){
-        initialize_apr_tree(apr);
-    }
-
-    template <typename imageType>
-    void init(APR<imageType>& apr){
-        initialize_apr_tree(apr);
-    }
-
-    inline uint64_t total_number_parent_cells() const { return (tree_access).total_number_particles; }
     operator uint64_t() { return total_number_parent_cells(); }
->>>>>>> 01582c61
 
 private:
 
-    friend class APRIterator;
-    template<typename S> friend class APRTreeIterator;
-
     APRAccess tree_access;
 
-<<<<<<< HEAD
-    void initialize_apr_tree(APR<ImageType>& apr, bool type_full = false) {
-=======
     template <typename imageType>
     void initialize_apr_tree(APR<imageType>& apr,bool type_full = false){
->>>>>>> 01582c61
 
         APRTimer timer(true);
 
@@ -83,25 +58,10 @@
         }
         timer.stop_timer();
 
-<<<<<<< HEAD
-
         // --------------------------------------------------------------------
         // Insert values to the APR tree
         // --------------------------------------------------------------------
         timer.start_timer("tree - insert vals");
-=======
-        uint64_t counter = 0;
-
-        uint64_t particle_number;
-        //Basic serial iteration over all particles
-        for (particle_number = 0; particle_number < apr.total_number_particles(); ++particle_number) {
-            //This step is required for all loops to set the iterator by the particle number
-            apr_iterator.set_iterator_to_particle_by_number(particle_number);
-
-            size_t y_p = apr_iterator.y()/2;
-            size_t x_p = apr_iterator.x()/2;
-            size_t z_p = apr_iterator.z()/2;
->>>>>>> 01582c61
 
         auto apr_iterator = apr.iterator();
 
@@ -197,10 +157,6 @@
         tree_access.initialize_tree_access(apr,particle_cell_parent_tree);
         timer.stop_timer();
     }
-<<<<<<< HEAD
-
-=======
->>>>>>> 01582c61
 };
 
 
