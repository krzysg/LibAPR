//
// Created by cheesema on 16.01.18.
//

#ifndef PARTPLAY_APR_ITERATOR_NEW_HPP
#define PARTPLAY_APR_ITERATOR_NEW_HPP

#include "APRAccess.hpp"

template<typename ImageType>
class APRIterator {

    APRAccess* apr_access;

    LocalMapIterators local_iterators;
    ParticleCell neighbour_particle_cell{ 0, 0, 0, 0, 0, UINT64_MAX, UINT64_MAX };
    MapIterator current_gap;

    uint16_t level_delta;
    uint8_t highest_resolution_type;
    bool check_neigh_flag = false;

<<<<<<< HEAD
    const uint16_t shift[6] = {YP_LEVEL_SHIFT,YM_LEVEL_SHIFT,XP_LEVEL_SHIFT,XM_LEVEL_SHIFT,ZP_LEVEL_SHIFT,ZM_LEVEL_SHIFT};
    const uint16_t mask[6] = {YP_LEVEL_MASK,YM_LEVEL_MASK,XP_LEVEL_MASK,XM_LEVEL_MASK,ZP_LEVEL_MASK,ZM_LEVEL_MASK};


public:

    uint64_t end_index = 0;

    void move_gap(unsigned long& gap){
        current_gap.iterator++;
        gap++;
    }

    unsigned long number_gaps(){
        if(apr_access->gap_map.data[current_particle_cell.level][current_particle_cell.pc_offset].size() > 0) {
            return apr_access->gap_map.data[current_particle_cell.level][current_particle_cell.pc_offset][0].map.size();
        } else {
            return 0;
        }
    }

    uint64_t current_gap_y_begin(){
        return current_gap.iterator->first;
    }

    uint64_t current_gap_y_end(){
        return current_gap.iterator->second.y_end;
    }

    uint64_t current_gap_index(){
        return current_gap.iterator->second.global_index_begin;
    }

=======
protected:
    ParticleCell current_particle_cell{0, 0, 0, 0, 0, UINT64_MAX, UINT64_MAX };

public:

>>>>>>> 557414fc
//    explicit APRIterator(APR<ImageType>& apr){
//        apr_access = &apr.apr_access;
//        current_particle_cell.global_index = UINT64_MAX;
//        highest_resolution_type = 1;
//    }

    explicit APRIterator(APRAccess& apr_access_, uint8_t aHighestResolutionType = 1) {
        apr_access = &apr_access_;
        current_particle_cell.global_index = UINT64_MAX;
        highest_resolution_type = aHighestResolutionType;
    }

    uint64_t total_number_particles() {
        return apr_access->total_number_particles;
    }

    bool set_iterator_to_particle_by_number(const uint64_t particle_number){
        //
        //  Moves the iterator to point to the particle number (global index of the particle)
        //

        if (particle_number==0){
            current_particle_cell.level = level_min();
            current_particle_cell.pc_offset=0;

            if(move_iterator_to_next_non_empty_row(level_max())){
                //found and set
                set_neighbour_flag();
                return true;
            } else{
                return false; //no particle cells, something is wrong
            }
        } else if (particle_number < apr_access->total_number_particles) {

            //iterating just move to next
            if(particle_number == (current_particle_cell.global_index+1)){
                bool success = move_to_next_particle_cell();
                set_neighbour_flag();
                return success;
            }

            current_particle_cell.level = level_min();
            //otherwise now we have to figure out where to look for the next particle cell;

            //first find the level
            while((current_particle_cell.level <= level_max()) && (particle_number > apr_access->global_index_by_level_end[current_particle_cell.level])  ){
                current_particle_cell.level++;
            }

            //then find the offset (zx row)
            current_particle_cell.pc_offset=0;

            while(particle_number > particles_offset_end(current_particle_cell.level,current_particle_cell.pc_offset)){
                current_particle_cell.pc_offset++;
            }

            //back out your xz from the offset
            current_particle_cell.z = (current_particle_cell.pc_offset)/spatial_index_x_max(current_particle_cell.level);
            current_particle_cell.x = (current_particle_cell.pc_offset) - current_particle_cell.z*(spatial_index_x_max(current_particle_cell.level));

            current_gap.iterator = apr_access->gap_map.data[current_particle_cell.level][current_particle_cell.pc_offset][0].map.begin();
            //then find the gap.
            while((particle_number > apr_access->global_index_end(current_gap))){
                current_gap.iterator++;
            }

            current_particle_cell.y = (current_gap.iterator->first) + (particle_number - current_gap.iterator->second.global_index_begin);
            current_particle_cell.global_index = particle_number;
            set_neighbour_flag();
            return true;

        } else {
            current_particle_cell.global_index = -1;
            return false; // requested particle number exceeds the number of particles
        }

    }

    bool set_iterator_to_particle_by_number(const uint64_t particle_number,const uint16_t level){
        //
        //  Moves the iterator to point to the particle number (global index of the particle)
        //

        if(particle_number==0){
            current_particle_cell.level = level;
            current_particle_cell.pc_offset=0;

            if(move_iterator_to_next_non_empty_row(level_max())){
                //found and set
                set_neighbour_flag();
                return true;
            } else{
                return false; //no particle cells, something is wrong
            }
        } else if (particle_number < apr_access->total_number_particles) {

            //iterating just move to next
            if(particle_number == (current_particle_cell.global_index+1)){
                bool success = move_to_next_particle_cell();
                set_neighbour_flag();
                return success;
            }

            current_particle_cell.level = level;
            //otherwise now we have to figure out where to look for the next particle cell;

            //then find the offset (zx row)
            current_particle_cell.pc_offset=0;

            while(particle_number > particles_offset_end(current_particle_cell.level,current_particle_cell.pc_offset)){
                current_particle_cell.pc_offset++;
            }

            //back out your xz from the offset
            current_particle_cell.z = (current_particle_cell.pc_offset)/spatial_index_x_max(current_particle_cell.level);
            current_particle_cell.x = (current_particle_cell.pc_offset) - current_particle_cell.z*(spatial_index_x_max(current_particle_cell.level));

            current_gap.iterator = apr_access->gap_map.data[current_particle_cell.level][current_particle_cell.pc_offset][0].map.begin();
            //then find the gap.
            while((particle_number > apr_access->global_index_end(current_gap))){
                current_gap.iterator++;
            }

            current_particle_cell.y = (current_gap.iterator->first) + (particle_number - current_gap.iterator->second.global_index_begin);
            current_particle_cell.global_index = particle_number;
            set_neighbour_flag();
            return true;

        } else {
            current_particle_cell.global_index = -1;
            return false; // requested particle number exceeds the number of particles
        }
    }

    uint64_t set_new_lzx(const uint16_t level,const uint16_t z,const uint16_t x){
        current_particle_cell.level = level;
        //otherwise now we have to figure out where to look for the next particle cell;

        //back out your xz from the offset
        current_particle_cell.z = z;
        current_particle_cell.x = x;

        current_particle_cell.pc_offset = apr_access->x_num[level]*z + x;

        if(apr_access->gap_map.data[current_particle_cell.level][current_particle_cell.pc_offset].size() > 0) {

            current_gap.iterator = apr_access->gap_map.data[current_particle_cell.level][current_particle_cell.pc_offset][0].map.begin();
            current_particle_cell.y = current_gap.iterator->first;
            current_particle_cell.global_index = current_gap.iterator->second.global_index_begin;

            set_neighbour_flag();

            // IN HERE PUT THE STARTING INDEX!
            end_index = particles_zx_end(level, z,
                                         x);

            return current_particle_cell.global_index;
        } else {
            return UINT64_MAX;
        }
    }

    uint64_t set_new_lzxy(const uint16_t level,const uint16_t z,const uint16_t x,const uint16_t y){
        current_particle_cell.level = level;
        //otherwise now we have to figure out where to look for the next particle cell;

        //back out your xz from the offset
        current_particle_cell.z = z;
        current_particle_cell.x = x;
        current_particle_cell.y = y;

        current_particle_cell.pc_offset = apr_access->x_num[level]*z + x;

        end_index = particles_zx_end(level, z,
                                     x);

        if(apr_access->gap_map.data[current_particle_cell.level][current_particle_cell.pc_offset].size() > 0) {

            ParticleCellGapMap& current_pc_map = apr_access->gap_map.data[current_particle_cell.level][current_particle_cell.pc_offset][0];

//            current_gap.iterator = current_pc_map.map.begin();
//            current_particle_cell.y = current_gap.iterator->first;
//            current_particle_cell.global_index = current_gap.iterator->second.global_index_begin;
//            return current_particle_cell.global_index;

            //otherwise search for it (points to first key that is greater than the y value)
            current_gap.iterator = current_pc_map.map.upper_bound(current_particle_cell.y);

            bool end = false;

            if(current_gap.iterator == current_pc_map.map.begin()){
                //less then the first value

                current_particle_cell.y = current_gap.iterator->first;
                current_particle_cell.global_index = current_gap.iterator->second.global_index_begin;

                set_neighbour_flag();

                return current_particle_cell.global_index;
            } else{

                if(current_gap.iterator == current_pc_map.map.end()){
                    end = true;
                }
                current_gap.iterator--;
            }

            if ((current_particle_cell.y >= current_gap.iterator->first) & (current_particle_cell.y <= current_gap.iterator->second.y_end)) {
                // exists
                current_particle_cell.global_index = current_gap.iterator->second.global_index_begin +
                                         (current_particle_cell.y - current_gap.iterator->first);
                set_neighbour_flag();
                return current_particle_cell.global_index;
            }

            if(end){
                //no more particles
                current_particle_cell.global_index = UINT64_MAX;
                return current_particle_cell.global_index;
            } else {
                //still within range
                current_particle_cell.global_index = current_gap.iterator->second.global_index_begin;
                current_particle_cell.y = current_gap.iterator->first;
                set_neighbour_flag();
                return current_particle_cell.global_index;
            }


        } else {
            return UINT64_MAX;
        }

    }

    bool set_iterator_to_particle_next_particle(){
        //
        //  Moves the iterator to point to the particle number (global index of the particle)
        //

        if( (current_particle_cell.y+1) <= current_gap.iterator->second.y_end){
            //  Still in same y gap

            current_particle_cell.global_index++;
            current_particle_cell.y++;
            return true;

        } else {

            //not in the same gap
            current_gap.iterator++;//move the iterator forward.


            //I am in the next gap
            current_particle_cell.global_index++;
            current_particle_cell.y = current_gap.iterator->first; // the key is the first y value for the gap
            return true;
        }
    }

    inline uint64_t particles_level_begin(const uint16_t& level_){
        //
        //  Used for finding the starting particle on a given level
        //
        return apr_access->global_index_by_level_begin[level_];
    }

    inline uint64_t particles_level_end(const uint16_t& level_){
        //
        //  Find the last particle on a given level
        //
        return (apr_access->global_index_by_level_end[level_]+1l);
    }

    inline uint64_t particles_z_begin(const uint16_t& level_,const uint64_t& z_){
        //
        //  Used for finding the starting particle on a given level
        //
        return apr_access->global_index_by_level_and_z_begin[level_][z_];
    }

    inline uint64_t particles_z_end(const uint16_t& level_,const uint64_t& z_){
        //
        //  Used for finding the starting particle on a given level
        //
        return apr_access->global_index_by_level_and_z_end[level_][z_]+1l;
    }

    inline uint64_t particles_zx_begin(const uint16_t& level_,const uint64_t& z_,const uint64_t& x_){
        //
        //  Used for finding the starting particle on a given level
        //

        return apr_access->get_parts_start(x_,z_,level_);
    }

    inline uint64_t particles_zx_end(const uint16_t& level_,const uint64_t& z_,const uint64_t& x_){
        //
        //  Used for finding the starting particle on a given level
        //

        return apr_access->get_parts_end(x_,z_,level_)+1l;
    }

    inline uint64_t particles_offset_end(const uint16_t& level,const uint64_t& offset){
        //
        //  Used for finding the starting particle on a given level
        //

        if(apr_access->gap_map.data[level][offset].size() > 0){
            auto it = apr_access->gap_map.data[level][offset][0].map.rbegin();
            return (it->second.global_index_begin + (it->second.y_end-it->first));
        } else {
            return 0;
        }
    }

    inline uint16_t x() const { return current_particle_cell.x; }
    inline uint16_t y() const { return current_particle_cell.y; }
    inline uint16_t z() const { return current_particle_cell.z; }
    inline uint16_t level() const { return current_particle_cell.level; }
    inline uint64_t global_index() const { return current_particle_cell.global_index; }

    inline uint8_t type(){
        //get type of the particle cell

        if(current_particle_cell.level==level_max()){
            return highest_resolution_type; //all highest resolution pcs are seed, when using the nieghborhood optimization/
        } else {
            return apr_access->particle_cell_type.data[current_particle_cell.global_index];
        }
    }

    inline ParticleCell get_neigh_particle_cell(){
        return neighbour_particle_cell;
    }

    bool find_neighbours_in_direction(const uint8_t& direction){

        //the three cases
        if(current_particle_cell.level == apr_access->l_max){
            //for (int l = 0; l < 2; ++l) {

            apr_access->get_neighbour_coordinate(current_particle_cell,neighbour_particle_cell,direction,_LEVEL_SAME,0);

            if(check_neighbours_particle_cell_in_bounds()){
                if(apr_access->find_particle_cell(neighbour_particle_cell,local_iterators.same_level[direction])){
                    //found the neighbour! :D
                    level_delta = _LEVEL_SAME;
                    return true;
                }
            };

            apr_access->get_neighbour_coordinate(current_particle_cell,neighbour_particle_cell,direction,_LEVEL_DECREASE,0);

            if(check_neighbours_particle_cell_in_bounds()){
                if(apr_access->find_particle_cell(neighbour_particle_cell,local_iterators.parent_level[direction])){
                    level_delta = _LEVEL_DECREASE;

                    return true;

                }
            };

            //}

        } else if(current_particle_cell.level == apr_access->l_min){
            //for (int l = 0; l < 2; ++l) {

            apr_access->get_neighbour_coordinate(current_particle_cell,neighbour_particle_cell,direction,_LEVEL_SAME,0);

            if(check_neighbours_particle_cell_in_bounds()){
                if(apr_access->find_particle_cell(neighbour_particle_cell,local_iterators.same_level[direction])){
                    //found the neighbour! :D
                    level_delta = _LEVEL_SAME;
                    return true;
                }
            };

            apr_access->get_neighbour_coordinate(current_particle_cell,neighbour_particle_cell,direction,_LEVEL_INCREASE,0);

            if(check_neighbours_particle_cell_in_bounds()){
                if(apr_access->find_particle_cell(neighbour_particle_cell,local_iterators.child_level[direction][0])){
                    level_delta = _LEVEL_INCREASE;
                    return true;
                }
            };

            //}
        } else {
            //for (int l = 0; l < 3; ++l) {
            apr_access->get_neighbour_coordinate(current_particle_cell,neighbour_particle_cell,direction,_LEVEL_SAME,0);

            if(check_neighbours_particle_cell_in_bounds()){
                if(apr_access->find_particle_cell(neighbour_particle_cell,local_iterators.same_level[direction])){
                    //found the neighbour! :D
                    level_delta = _LEVEL_SAME;
                    return true;
                }
            };

            apr_access->get_neighbour_coordinate(current_particle_cell,neighbour_particle_cell,direction,_LEVEL_DECREASE,0);

            if(check_neighbours_particle_cell_in_bounds()){
                if(apr_access->find_particle_cell(neighbour_particle_cell,local_iterators.parent_level[direction])){
                    level_delta = _LEVEL_DECREASE;
                    return true;
                }
            };
            apr_access->get_neighbour_coordinate(current_particle_cell,neighbour_particle_cell,direction,_LEVEL_INCREASE,0);

            if(check_neighbours_particle_cell_in_bounds()){
                if(apr_access->find_particle_cell(neighbour_particle_cell,local_iterators.child_level[direction][0])){
                    level_delta = _LEVEL_INCREASE;
                    return true;
                }
            };



        }

        level_delta=_NO_NEIGHBOUR;

        return false;
    }

    bool set_neighbour_iterator(APRIterator<ImageType> &original_iterator, const uint8_t& direction, const uint8_t& index){
        //
        //  This is sets the this iterator, to the neighbour of the particle cell that original_iterator is pointing to
        //

        if (original_iterator.level_delta!=_LEVEL_INCREASE){
            //copy the information from the original iterator
            std::swap(current_particle_cell,original_iterator.neighbour_particle_cell);
        } else {
            if(index==0){
                std::swap(current_particle_cell,original_iterator.neighbour_particle_cell);

            } else {
                bool success = original_iterator.find_next_child(direction,index);
                std::swap(current_particle_cell,original_iterator.neighbour_particle_cell);

                return success;
            }
        }

        //this needs the if clause that finds the neighbour
        return true;
    }

    inline uint8_t number_neighbours_in_direction(const uint8_t& face){
        switch (level_delta){
            case _LEVEL_INCREASE:
                return 4;
            case _NO_NEIGHBOUR:
                return 0;
        }
        return 1;
    }

    inline unsigned int x_nearest_pixel(){
        return floor((current_particle_cell.x+0.5)*pow(2, apr_access->l_max - current_particle_cell.level));
    }

    inline float x_global(){
        return (current_particle_cell.x+0.5)*pow(2, apr_access->l_max - current_particle_cell.level);
    }

    inline unsigned int y_nearest_pixel(){
        return floor((current_particle_cell.y+0.5)*pow(2, apr_access->l_max - current_particle_cell.level));
    }

    inline float y_global(){
        return (current_particle_cell.y+0.5)*pow(2, apr_access->l_max - current_particle_cell.level);
    }

    inline unsigned int z_nearest_pixel(){
        return floor((current_particle_cell.z+0.5)*pow(2, apr_access->l_max - current_particle_cell.level));
    }

    inline float z_global(){
        return (current_particle_cell.z+0.5)*pow(2, apr_access->l_max - current_particle_cell.level);
    }

    inline uint16_t level_min(){
        return apr_access->l_min;
    }

    inline uint16_t level_max(){
        return apr_access->l_max;
    }

    inline uint64_t spatial_index_x_max(const unsigned int level){
        return apr_access->x_num[level];
    }

    inline uint64_t spatial_index_y_max(const unsigned int level){
        return apr_access->y_num[level];
    }

    inline uint64_t spatial_index_z_max(const unsigned int level){
        return apr_access->z_num[level];
    }

    /////////////////////////
    /// Random access
    ///
    /////////////////////////

    bool set_iterator_by_particle_cell(ParticleCell& random_particle_cell){
        //
        //  Have to have set the particle cells x,y,z,level, and it will move the iterator to this location if it exists
        //

        random_particle_cell.pc_offset =  apr_access->x_num[random_particle_cell.level] * random_particle_cell.z + random_particle_cell.x;

        if(apr_access->find_particle_cell(random_particle_cell,current_gap)){
            current_particle_cell = random_particle_cell;
            set_neighbour_flag();
            //exists
            return true;
        } else {
            //particle cell doesn't exist
            return false;
        }
    }

    bool set_iterator_by_global_coordinate(float x,float y,float z){
        //
        //  Finds the Particle Cell for which the point (x,y,z) belongs to its spatial domain and set the iterator to it
        //

        //check in bounds
        if(((uint16_t)(x)>(apr_access->org_dims[1]-1)) | ((uint16_t)(z)>(apr_access->org_dims[2]-1)) | ((uint16_t)(y)>(apr_access->org_dims[0]-1))){
            //out of bounds
            return false;
        }

        //Then check from the highest level to lowest.
        ParticleCell particle_cell;
        particle_cell.y = round(y);
        particle_cell.x = round(x);
        particle_cell.z = round(z);
        particle_cell.level = level_max();

        particle_cell.pc_offset =  apr_access->x_num[particle_cell.level] * particle_cell.z + particle_cell.x;

        while( (particle_cell.level >= level_min()) && !(apr_access->find_particle_cell(particle_cell,current_gap)) ){
            particle_cell.y = particle_cell.y/2;
            particle_cell.x = particle_cell.x/2;
            particle_cell.z = particle_cell.z/2;
            particle_cell.level--;

            particle_cell.pc_offset =  apr_access->x_num[particle_cell.level] * particle_cell.z + particle_cell.x;
        }

        current_particle_cell = particle_cell; //if its in bounds it will always have a particle cell responsible
        set_neighbour_flag();
        return true;
    }

    bool find_neighbours_same_level(const uint8_t& direction){

        bool found = false;

        this->apr_access->get_neighbour_coordinate(this->current_particle_cell,this->neighbour_particle_cell,direction,_LEVEL_SAME,0);

        if(this->check_neighbours_particle_cell_in_bounds()){
            if(this->apr_access->find_particle_cell(this->neighbour_particle_cell,local_iterators.same_level[direction])){
                //found the neighbour! :D

                this->level_delta = _LEVEL_SAME;
                return true;
            }
        };

        if(!found){
            this->level_delta=_NO_NEIGHBOUR;
        }

        return found;

    }


protected:

    bool find_next_child(const uint8_t& direction,const uint8_t& index){

        level_delta = _LEVEL_INCREASE;
        apr_access->get_neighbour_coordinate(current_particle_cell,neighbour_particle_cell,direction,level_delta,index);

        if(check_neighbours_particle_cell_in_bounds()){
            if(apr_access->find_particle_cell(neighbour_particle_cell,apr_access->get_local_iterator(local_iterators, level_delta, direction,index))){
                //found the neighbour! :D
                return true;
            }
        };
        return false;
    }

    inline bool check_neighbours_particle_cell_in_bounds(){
        //uses the fact that the coordinates have unsigned type, and therefore if they are negative they will be above the bound
        if(check_neigh_flag) {
            return (neighbour_particle_cell.x < apr_access->x_num[neighbour_particle_cell.level]) &
                   (neighbour_particle_cell.z < apr_access->z_num[neighbour_particle_cell.level]);
        } else {
            return true;
        }
    }

    bool move_iterator_to_next_non_empty_row(const uint64_t maximum_level){

        uint64_t offset_max = apr_access->x_num[current_particle_cell.level]*apr_access->z_num[current_particle_cell.level];

        //iterate until you find the next row or hit the end of the level
        while((current_particle_cell.pc_offset < offset_max) && (apr_access->gap_map.data[current_particle_cell.level][current_particle_cell.pc_offset].size()==0)){
            current_particle_cell.pc_offset++;
        }

        if(current_particle_cell.pc_offset == offset_max){
            //if within the level range, move to next level
            if(current_particle_cell.level < maximum_level){
                current_particle_cell.level++;
                current_particle_cell.pc_offset=0;
                return move_iterator_to_next_non_empty_row(maximum_level);
            } else {
                //reached last level
                return false;
            }
        } else {
            current_gap.iterator = apr_access->gap_map.data[current_particle_cell.level][current_particle_cell.pc_offset][0].map.begin();
            current_particle_cell.global_index=current_gap.iterator->second.global_index_begin;
            current_particle_cell.y = current_gap.iterator->first;

            //compute x and z
            current_particle_cell.z = (current_particle_cell.pc_offset)/spatial_index_x_max(current_particle_cell.level);
            current_particle_cell.x = (current_particle_cell.pc_offset) - current_particle_cell.z*(spatial_index_x_max(current_particle_cell.level));

            return true;
        }
    }

    bool move_to_next_particle_cell(){
        //  Assumes all state variabels are valid for the current particle cell
        //
        //  moves particles cell in y direction if possible on same level
        //

        if( (current_particle_cell.y+1) <= current_gap.iterator->second.y_end){
            //  Still in same y gap

            current_particle_cell.global_index++;
            current_particle_cell.y++;
            return true;

        } else {

            //not in the same gap
            current_gap.iterator++;//move the iterator forward.

            if(current_gap.iterator!=(apr_access->gap_map.data[current_particle_cell.level][current_particle_cell.pc_offset][0].map.end())){
                //I am in the next gap
                current_particle_cell.global_index++;
                current_particle_cell.y = current_gap.iterator->first; // the key is the first y value for the gap
                return true;
            } else {
                current_particle_cell.pc_offset++;
                //reached the end of the row
                if(move_iterator_to_next_non_empty_row(level_max())){
                    //found the next row set the iterator to the begining and find the particle cell.

                    return true;
                } else {
                    //reached the end of the particle cells
                    current_particle_cell.global_index = UINT64_MAX;
                    return false;
                }
            }
        }
    }

    inline void set_neighbour_flag(){
        check_neigh_flag = apr_access->check_neighbours_flag(current_particle_cell.x,current_particle_cell.z,current_particle_cell.level);
    }

};


#endif //PARTPLAY_APR_ITERATOR_NEW_HPP<|MERGE_RESOLUTION|>--- conflicted
+++ resolved
@@ -20,47 +20,12 @@
     uint8_t highest_resolution_type;
     bool check_neigh_flag = false;
 
-<<<<<<< HEAD
-    const uint16_t shift[6] = {YP_LEVEL_SHIFT,YM_LEVEL_SHIFT,XP_LEVEL_SHIFT,XM_LEVEL_SHIFT,ZP_LEVEL_SHIFT,ZM_LEVEL_SHIFT};
-    const uint16_t mask[6] = {YP_LEVEL_MASK,YM_LEVEL_MASK,XP_LEVEL_MASK,XM_LEVEL_MASK,ZP_LEVEL_MASK,ZM_LEVEL_MASK};
-
-
-public:
-
-    uint64_t end_index = 0;
-
-    void move_gap(unsigned long& gap){
-        current_gap.iterator++;
-        gap++;
-    }
-
-    unsigned long number_gaps(){
-        if(apr_access->gap_map.data[current_particle_cell.level][current_particle_cell.pc_offset].size() > 0) {
-            return apr_access->gap_map.data[current_particle_cell.level][current_particle_cell.pc_offset][0].map.size();
-        } else {
-            return 0;
-        }
-    }
-
-    uint64_t current_gap_y_begin(){
-        return current_gap.iterator->first;
-    }
-
-    uint64_t current_gap_y_end(){
-        return current_gap.iterator->second.y_end;
-    }
-
-    uint64_t current_gap_index(){
-        return current_gap.iterator->second.global_index_begin;
-    }
-
-=======
 protected:
     ParticleCell current_particle_cell{0, 0, 0, 0, 0, UINT64_MAX, UINT64_MAX };
 
 public:
-
->>>>>>> 557414fc
+    uint64_t end_index = 0;
+
 //    explicit APRIterator(APR<ImageType>& apr){
 //        apr_access = &apr.apr_access;
 //        current_particle_cell.global_index = UINT64_MAX;
