--- conflicted
+++ resolved
@@ -388,11 +388,7 @@
         //the three cases
         if(current_particle_cell.level == apr_access->level_max){
             //for (int l = 0; l < 2; ++l) {
-<<<<<<< HEAD
-            //level_delta = level_check_max[l];
-=======
-                //level_delta = level_check_max[l];
->>>>>>> 9bd82293
+
             apr_access->get_neighbour_coordinate(current_particle_cell,neighbour_particle_cell,direction,_LEVEL_SAME,0);
 
             if(check_neighbours_particle_cell_in_bounds()){
@@ -408,11 +404,9 @@
             if(check_neighbours_particle_cell_in_bounds()){
                 if(apr_access->find_particle_cell(neighbour_particle_cell,local_iterators.parent_level[direction])){
                     level_delta = _LEVEL_DECREASE;
-<<<<<<< HEAD
+
                     return true;
-=======
-                   return true;
->>>>>>> 9bd82293
+
                 }
             };
 
@@ -420,11 +414,7 @@
 
         } else if(current_particle_cell.level == apr_access->level_min){
             //for (int l = 0; l < 2; ++l) {
-<<<<<<< HEAD
-            //level_delta = level_check_min[l];
-=======
-                //level_delta = level_check_min[l];
->>>>>>> 9bd82293
+
             apr_access->get_neighbour_coordinate(current_particle_cell,neighbour_particle_cell,direction,_LEVEL_SAME,0);
 
             if(check_neighbours_particle_cell_in_bounds()){
