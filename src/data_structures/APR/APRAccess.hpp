//
// Created by cheesema on 16.01.18.
//

#ifndef PARTPLAY_APRACCESS_HPP
#define PARTPLAY_APRACCESS_HPP



#include <map>
#include <utility>
#include "src/data_structures/Mesh/MeshData.hpp"

//TODO: IT SHOULD NOT BE DEFINDED HERE SINCE IT DUPLICATES FROM PullingScheme
#define SEED_TYPE 1

#define _NO_NEIGHBOUR ((uint16_t)3)
#define _LEVEL_SAME ((uint16_t)1)
#define _LEVEL_DECREASE ((uint16_t)0)
#define _LEVEL_INCREASE ((uint16_t)2)

#define YP_LEVEL_MASK ((((uint16_t)1) << 2) - 1) << 1
#define YP_LEVEL_SHIFT (uint16_t)  1

#define YM_LEVEL_MASK ((((uint16_t)1) << 2) - 1) << 3
#define YM_LEVEL_SHIFT (uint16_t) 3

#define XP_LEVEL_MASK ((((uint16_t)1) << 2) - 1) << 5
#define XP_LEVEL_SHIFT 5

#define XM_LEVEL_MASK ((((uint16_t)1) << 2) - 1) << 7
#define XM_LEVEL_SHIFT 7

#define ZP_LEVEL_MASK ((((uint16_t)1) << 2) - 1) << 9
#define ZP_LEVEL_SHIFT 9

#define ZM_LEVEL_MASK ((((uint16_t)1) << 2) - 1) << 11
#define ZM_LEVEL_SHIFT 11


#include "APR.hpp"
#include "ExtraParticleData.hpp"
#include "ExtraPartCellData.hpp"


struct ParticleCell {
    uint16_t x,y,z,level,type;
    uint64_t pc_offset,global_index;
};

struct YGap_map {
    uint16_t y_end;
    uint64_t global_index_begin;
};

struct ParticleCellGapMap{
    std::map<uint16_t,YGap_map> map;
};

struct MapIterator{
    std::map<uint16_t,YGap_map>::iterator iterator;
    uint64_t pc_offset;
    uint16_t level;
};

struct LocalMapIterators{
    std::vector<MapIterator>  same_level;
    std::vector<std::vector<MapIterator>>  child_level;
    std::vector<MapIterator>  parent_level;

    LocalMapIterators(){
        //initialize them to be set to pointing to no-where
        MapIterator init;
        init.pc_offset = -1;
        init.level = -1;

        same_level.resize(6,init);
        parent_level.resize(6,init);
        child_level.resize(6);
        for (int i = 0; i < 6; ++i) {
            child_level[i].resize(4,init);
        }
    }
};


struct MapStorageData{
    std::vector<uint16_t> y_begin;
    std::vector<uint16_t> y_end;
    std::vector<uint64_t> global_index;
    std::vector<uint16_t> z;
    std::vector<uint16_t> x;
    std::vector<uint8_t> level;
    std::vector<uint16_t> number_gaps;
};


class APRAccess {

public:

    ExtraPartCellData<ParticleCellGapMap> gap_map;
    //ExtraPartCellData<std::map<uint16_t,YGap_map>::iterator> gap_map_it;

    ExtraParticleData<uint8_t> particle_cell_type;

    uint64_t level_max;
    uint64_t level_min;

    uint64_t org_dims[3]={0,0,0};

    // TODO: SHould they be also saved as uint64 in HDF5? (currently int is used)
    std::vector<uint64_t> x_num;
    std::vector<uint64_t> y_num;
    std::vector<uint64_t> z_num;

    uint64_t total_number_particles;

    uint64_t total_number_gaps;

    uint64_t total_number_non_empty_rows;

    std::vector<uint64_t> global_index_by_level_begin;
    std::vector<uint64_t> global_index_by_level_end;

    std::vector<std::vector<uint64_t>> global_index_by_level_and_z_begin;
    std::vector<std::vector<uint64_t>> global_index_by_level_and_z_end;

    MapIterator& get_local_iterator(LocalMapIterators& local_iterators,const uint16_t& level_delta,const uint16_t& face,const uint16_t& index){
        //
        //  Chooses the local iterator required
        //

        switch (level_delta){
            case _LEVEL_SAME:
                return local_iterators.same_level[face];

            case _LEVEL_DECREASE:
                return local_iterators.parent_level[face];

            case _LEVEL_INCREASE:
                return local_iterators.child_level[face][index];
        }

        return local_iterators.same_level[0];
    }


    inline bool get_neighbour_coordinate(const ParticleCell& input,ParticleCell& neigh,const unsigned int& face,const uint16_t& level_delta,const uint16_t& index){

        static constexpr int8_t dir_y[6] = { 1, -1, 0, 0, 0, 0};
        static constexpr int8_t dir_x[6] = { 0, 0, 1, -1, 0, 0};
        static constexpr int8_t dir_z[6] = { 0, 0, 0, 0, 1, -1};

        static constexpr uint8_t children_index_offsets[4][2] = {{0,0},{0,1},{1,0},{1,1}};

        unsigned int dir;

        switch (level_delta){
            case _LEVEL_SAME:
                //Same Level Particle Cell
                neigh.x = input.x + dir_x[face];
                neigh.y = input.y + dir_y[face];
                neigh.z = input.z + dir_z[face];
                neigh.level = input.level;

                neigh.pc_offset =  x_num[neigh.level] * neigh.z + neigh.x;

                return true;
            case _LEVEL_DECREASE:
                //Larger Particle Cell (Lower Level)
                neigh.level = input.level - 1;
                neigh.x = (input.x+ dir_x[face])/2;
                neigh.y = (input.y+ dir_y[face])/2;
                neigh.z = (input.z+ dir_z[face])/2;

                neigh.pc_offset =  x_num[neigh.level] * neigh.z + neigh.x;

                return true;
            case _LEVEL_INCREASE:
                //Higher Level Particle Cell (Smaller/Higher Resolution), there is a maximum of 4 (conditional on boundary conditions)
                neigh.level = input.level + 1;
                neigh.x = (input.x + dir_x[face])*2 + (dir_x[face]<0);
                neigh.y = (input.y + dir_y[face])*2 + (dir_y[face]<0);
                neigh.z = (input.z + dir_z[face])*2 + (dir_z[face]<0);

                dir = (face/2);

                switch (dir){
                    case 0:
                        //y+ and y-
                        neigh.x = neigh.x + children_index_offsets[index][0];
                        neigh.z = neigh.z + children_index_offsets[index][1];

                        break;

                    case 1:
                        //x+ and x-
                        neigh.y = neigh.y + children_index_offsets[index][0];
                        neigh.z = neigh.z + children_index_offsets[index][1];

                        break;
                    case 2:
                        //z+ and z-
                        neigh.y = neigh.y + children_index_offsets[index][0];
                        neigh.x = neigh.x + children_index_offsets[index][1];

                        break;
                }

                neigh.pc_offset =  x_num[neigh.level] * neigh.z + neigh.x;

                return true;
            case _NO_NEIGHBOUR:

                return false;
        }

        return false;
    }

    inline uint64_t get_parts_start(const uint16_t& x,const uint16_t& z,const uint16_t& level){
        const uint64_t offset = x_num[level] * z + x;
        if(gap_map.data[level][offset].size() > 0){
            auto it = (gap_map.data[level][offset][0].map.begin());
            return it->second.global_index_begin;
        } else {
            return (-1);
        }
    }

    inline uint64_t get_parts_end(const uint16_t& x,const uint16_t& z,const uint16_t& level){
        const uint64_t offset = x_num[level] * z + x;
        if(gap_map.data[level][offset].size() > 0){
            auto it = (gap_map.data[level][offset][0].map.rbegin());
            return (it->second.global_index_begin + (it->second.y_end-it->first));
        } else {
            return (0);
        }
    }

    inline uint64_t global_index_end(MapIterator& it){
        return (it.iterator->second.global_index_begin + (it.iterator->second.y_end-it.iterator->first));
    }

    inline bool check_neighbours_flag(const uint16_t& x,const uint16_t& z,const uint16_t& level){
        return ((uint16_t)(x-1)>(x_num[level]-3)) | ((uint16_t)(z-1)>(z_num[level]-3));
    }

    inline uint8_t number_neighbours_in_direction(const uint8_t& level_delta){
        //
        //  Gives the maximum number of neighbours in a direction given the level_delta.
        //

        switch (level_delta){
            case _LEVEL_INCREASE:
                return 4;
            case _NO_NEIGHBOUR:
                return 0;
        }
        return 1;
    }

    bool find_particle_cell(ParticleCell& part_cell,MapIterator& map_iterator){
        if(gap_map.data[part_cell.level][part_cell.pc_offset].size() > 0) {

            ParticleCellGapMap& current_pc_map = gap_map.data[part_cell.level][part_cell.pc_offset][0];

            if((map_iterator.pc_offset != part_cell.pc_offset) || (map_iterator.level != part_cell.level) ){
                map_iterator.iterator = gap_map.data[part_cell.level][part_cell.pc_offset][0].map.begin();
                map_iterator.pc_offset = part_cell.pc_offset;
                map_iterator.level = part_cell.level;
            }

            if(map_iterator.iterator == current_pc_map.map.end()){
                //check if pointing to a valid key
                map_iterator.iterator = current_pc_map.map.begin();
            }

            if ((part_cell.y >= map_iterator.iterator->first) && (part_cell.y <= map_iterator.iterator->second.y_end)) {
                // already pointing to the correct place
                part_cell.global_index = map_iterator.iterator->second.global_index_begin +
                                         (part_cell.y - map_iterator.iterator->first);

                return true;
            } else {
                //first try next element
                //if(map_iterator.iterator != current_pc_map.map.end()){
                    map_iterator.iterator++;
                    //check if there
                    if(map_iterator.iterator != current_pc_map.map.end()) {
                        if ((part_cell.y >= map_iterator.iterator->first) &
                            (part_cell.y <= map_iterator.iterator->second.y_end)) {
                            // already pointing to the correct place
                            part_cell.global_index = map_iterator.iterator->second.global_index_begin +
                                                     (part_cell.y - map_iterator.iterator->first);

                            return true;
                        }
                    }

                //}

                //otherwise search for it (points to first key that is greater than the y value)
                map_iterator.iterator = current_pc_map.map.upper_bound(part_cell.y);

                if(map_iterator.iterator == current_pc_map.map.begin()){
                    //less then the first value
                    return false;
                } else{
                    map_iterator.iterator--;
                }

                if ((part_cell.y >= map_iterator.iterator->first) & (part_cell.y <= map_iterator.iterator->second.y_end)) {
                    // already pointing to the correct place
                    part_cell.global_index = map_iterator.iterator->second.global_index_begin +
                                             (part_cell.y - map_iterator.iterator->first);

                    return true;
                }
            }
        }

        return false;
    }

    template<typename T>
    void initialize_structure_from_particle_cell_tree(APR<T>& apr,std::vector<MeshData<uint8_t>>& layers){
       x_num.resize(level_max+1);
       y_num.resize(level_max+1);
       z_num.resize(level_max+1);

        for(size_t i = level_min;i < level_max; ++i) {
            x_num[i] = layers[i].x_num;
            y_num[i] = layers[i].y_num;
            z_num[i] = layers[i].z_num;
        }
        y_num[level_max] = org_dims[0];
        x_num[level_max] = org_dims[1];
        z_num[level_max] = org_dims[2];

        //transfer over data-structure to make the same (re-use of function for read-write)
        std::vector<ArrayWrapper<uint8_t>> p_map(level_max);
        for (size_t k = 0; k < level_max; ++k) {
            p_map[k].swap(layers[k].mesh);
        }

        initialize_structure_from_particle_cell_tree(apr, p_map);
    }


    template<typename T>
    void initialize_structure_from_particle_cell_tree(const APR<T> &apr, std::vector<ArrayWrapper<uint8_t>> &p_map) {
        //
        //  Initialize the new structure;
        //

        APRTimer apr_timer;
        apr_timer.verbose_flag = false;

        apr_timer.start_timer("first_step");
        const uint8_t seed_us = 4; //deal with the equivalence optimization
        for (size_t i = apr.level_min()+1; i < apr.level_max(); ++i) {
            const size_t x_num_ = x_num[i];
            const size_t z_num_ = z_num[i];
            const size_t y_num_ = y_num[i];
            const size_t x_num_ds = x_num[i - 1];
            const size_t y_num_ds = y_num[i - 1];

            #ifdef HAVE_OPENMP
	        #pragma omp parallel for default(shared) if(z_num_*x_num_ > 100)
            #endif
            for (size_t z = 0; z < z_num_; ++z) {
                for (size_t x = 0; x < x_num_; ++x) {
                    const size_t offset_part_map_ds = (x / 2) * y_num_ds + (z / 2) * y_num_ds * x_num_ds;
                    const size_t offset_part_map = x * y_num_ + z * y_num_ * x_num_;

                    for (size_t y = 0; y < y_num_ds; ++y) {
                        uint8_t status = p_map[i - 1][offset_part_map_ds + y];
                        if (status == SEED_TYPE) {
                            p_map[i][offset_part_map + 2 * y] = seed_us;
                            p_map[i][offset_part_map + 2 * y + 1] = seed_us;
                        }
                    }
                }
            }
        }
        apr_timer.stop_timer();

        apr_timer.start_timer("second_step");
        ExtraPartCellData<std::pair<uint16_t, YGap_map>> y_begin(apr);
        for(size_t i = (apr.level_min());i < apr.level_max();i++) {
            const size_t x_num_ = x_num[i];
            const size_t z_num_ = z_num[i];
            const size_t y_num_ = y_num[i];

            #ifdef HAVE_OPENMP
	        #pragma omp parallel for default(shared) if(z_num_*x_num_ > 100)
            #endif
            for (size_t z = 0; z < z_num_; ++z) {
                for (size_t x = 0; x < x_num_; ++x) {
                    const size_t offset_part_map = x * y_num_ + z * y_num_ * x_num_;
                    const size_t offset_pc_data = x_num_ * z + x;
                    uint16_t current = 0;
                    uint16_t previous = 0;

                    YGap_map gap;
                    gap.global_index_begin = 0;
                    uint64_t counter = 0;

                    for (size_t y = 0; y < y_num_; ++y) {
                        uint8_t status = p_map[i][offset_part_map + y];
                        if ((status > 1) && (status < 5)) {
                            current = 1;
                            if (previous == 0) {
                                y_begin.data[i][offset_pc_data].push_back({y,gap});
                            }
                        }
                        else {
                            current = 0;
                            if (previous == 1) {
                                (y_begin.data[i][offset_pc_data][counter]).second.y_end = (y-1);
                                counter++;
                            }
                        }

                        previous = current;
                    }
                    //end node
                    if (previous == 1) {
                        (y_begin.data[i][offset_pc_data][counter]).second.y_end = (y_num_-1);
                    }
                }
            }
        }
        apr_timer.stop_timer();

        apr_timer.start_timer("third loop");

        size_t i = apr.level_max()-1;

        const size_t x_num_ = x_num[i];
        const size_t z_num_ = z_num[i];
        const size_t y_num_ = y_num[i];
        const size_t x_num_us = x_num[i + 1];
        const size_t z_num_us = z_num[i + 1];
        const size_t y_num_us = y_num[i + 1];

        #ifdef HAVE_OPENMP
	    #pragma omp parallel for default(shared) if(z_num_*x_num_ > 100)
        #endif
        for (size_t z_ = 0; z_ < z_num_; ++z_) {
            for (size_t x_ = 0; x_ < x_num_; x_++) {
                const size_t offset_part_map = x_ * y_num_ + z_ * y_num_ * x_num_;
                const size_t offset_pc_data1 = std::min(x_num_us*(2*z_) + (2*x_), x_num_us*z_num_us - 1);
                uint16_t current = 0;
                uint16_t previous = 0;

                YGap_map gap;
                gap.global_index_begin = 0;
                uint64_t counter = 0;

                for (size_t y_ = 0; y_ < y_num_; ++y_) {
                    uint8_t status = p_map[i][offset_part_map + y_];
                    if (status == SEED_TYPE) {
                        current = 1;
                        if (previous == 0) {
                            y_begin.data[i+1][offset_pc_data1].push_back({2*y_,gap});
                        }
                    }
                    else {
                        current = 0;
                        if (previous == 1) {
                            y_begin.data[i+1][offset_pc_data1][counter].second.y_end = std::min((uint16_t)(2*(y_-1)+1),(uint16_t)(y_num_us-1));
                            counter++;
                        }
                    }

                    previous = current;
                }
                //last gap
                if (previous == 1) {
                    y_begin.data[i+1][offset_pc_data1][counter].second.y_end = (y_num_us-1);
                }
            }
        }

        #ifdef HAVE_OPENMP
        #pragma omp parallel for default(shared)  if(z_num_*x_num_ > 100)
        #endif
        for (size_t z_ = 0; z_ < z_num_; ++z_) {
            for (size_t x_ = 0; x_ < x_num_; ++x_) {
                const size_t offset_pc_data1 = std::min(x_num_us*(2*z_) + (2*x_), x_num_us*z_num_us - 1);
                const size_t offset_pc_data2 = std::min(x_num_us*(2*z_) + (2*x_+1), x_num_us*z_num_us - 1);
                const size_t offset_pc_data3 = std::min(x_num_us*(2*z_+1) + (2*x_), x_num_us*z_num_us - 1);
                const size_t offset_pc_data4 = std::min(x_num_us*(2*z_+1) + (2*x_+1), x_num_us*z_num_us - 1);

                size_t size_v = y_begin.data[i+1][offset_pc_data1].size();

                y_begin.data[i+1][offset_pc_data2].resize(size_v);
                std::copy(y_begin.data[i+1][offset_pc_data1].begin(),y_begin.data[i+1][offset_pc_data1].end(),y_begin.data[i+1][offset_pc_data2].begin());

                y_begin.data[i+1][offset_pc_data3].resize(size_v);
                std::copy(y_begin.data[i+1][offset_pc_data1].begin(),y_begin.data[i+1][offset_pc_data1].end(),y_begin.data[i+1][offset_pc_data3].begin());

                y_begin.data[i+1][offset_pc_data4].resize(size_v);
                std::copy(y_begin.data[i+1][offset_pc_data1].begin(),y_begin.data[i+1][offset_pc_data1].end(),y_begin.data[i+1][offset_pc_data4].begin());
            }
        }
        apr_timer.stop_timer();

        apr_timer.start_timer("forth loop");
        //iteration helpers for by level
        global_index_by_level_begin.resize(apr.level_max()+1,1);
        global_index_by_level_end.resize(apr.level_max()+1,0);

        size_t cumsum= 0;
        total_number_gaps=0;

        size_t min_level_find = apr.level_max();
        size_t max_level_find = apr.level_min();

        //set up the iteration helpers for by zslice
        global_index_by_level_and_z_begin.resize(apr.level_max()+1);
        global_index_by_level_and_z_end.resize(apr.level_max()+1);

        for (size_t i = apr.level_min(); i <= apr.level_max(); ++i) {

            const size_t x_num_ = x_num[i];
            const size_t z_num_ = z_num[i];

            //set up the levels here.
            uint64_t cumsum_begin = cumsum;

            global_index_by_level_and_z_begin[i].resize(z_num_, (-1)); // TODO: -1 sets it to max UINT64, is it correct?
            global_index_by_level_and_z_end[i].resize(z_num_, 0);

            for (size_t z_ = 0; z_ < z_num_; z_++) {
                size_t cumsum_begin_z = cumsum;
                for (size_t x_ = 0; x_ < x_num_; x_++) {
                    const size_t offset_pc_data = x_num_ * z_ + x_;
                    for (size_t j = 0; j < y_begin.data[i][offset_pc_data].size(); ++j) {

                        min_level_find = std::min(i,min_level_find);
                        max_level_find = std::max(i,max_level_find);

                        y_begin.data[i][offset_pc_data][j].second.global_index_begin = cumsum;
                        cumsum+=(y_begin.data[i][offset_pc_data][j].second.y_end-y_begin.data[i][offset_pc_data][j].first)+1;
                        total_number_gaps++;
                    }
                }
                if (cumsum!=cumsum_begin_z) {
                    global_index_by_level_and_z_end[i][z_] = cumsum - 1;
                    global_index_by_level_and_z_begin[i][z_] = cumsum_begin_z;
                }
            }

            if (cumsum != cumsum_begin) {
                global_index_by_level_begin[i] = cumsum_begin;
            }
            if(cumsum != cumsum_begin){
                global_index_by_level_end[i] = cumsum-1;
            }
        }
        total_number_particles = cumsum;
        apr_timer.stop_timer();

        //set minimum level now to the first non-empty level.
        level_min = min_level_find;
        level_max = max_level_find;
        total_number_non_empty_rows=0;

        allocate_map_insert(apr,y_begin);
        APRIterator<T> apr_iterator(*this);

        particle_cell_type.data.resize(global_index_by_level_end[level_max-1]+1,0);

        for (size_t level = apr_iterator.level_min(); level < apr_iterator.level_max(); ++level) {
            #ifdef HAVE_OPENMP
            #pragma omp parallel for schedule(static) firstprivate(apr_iterator)
            #endif
            for (size_t particle_number = apr_iterator.particles_level_begin(level); particle_number <  apr_iterator.particles_level_end(level); ++particle_number) {
                apr_iterator.set_iterator_to_particle_by_number(particle_number);
                const size_t offset_part_map = apr_iterator.x() * apr_iterator.spatial_index_y_max(apr_iterator.level()) + apr_iterator.z() * apr_iterator.spatial_index_y_max(apr_iterator.level()) * apr_iterator.spatial_index_x_max(apr_iterator.level());
                particle_cell_type[apr_iterator] = p_map[apr_iterator.level()][offset_part_map + apr_iterator.y()];
            }
        }
    }


    template<typename T>
    void initialize_tree_access(APR<T>& apr,std::vector<MeshData<uint8_t>>& p_map) {
        //
        //  Initialize the new structure;
        //

        x_num.resize(level_max+1);
        y_num.resize(level_max+1);
        z_num.resize(level_max+1);

        for(int i = level_min;i <= level_max;i++){
            x_num[i] = p_map[i].x_num;
            y_num[i] = p_map[i].y_num;
            z_num[i] = p_map[i].z_num;
        }

        APRTimer apr_timer;
        apr_timer.verbose_flag = false;


        apr_timer.start_timer("first_step");

        //initialize loop variables
        uint64_t x_;
        uint64_t z_;
        uint64_t y_,status;

        apr_timer.stop_timer();

        apr_timer.start_timer("second_step");

        ExtraPartCellData<std::pair<uint16_t,YGap_map>> y_begin;

        y_begin.depth_min = level_min;
        y_begin.depth_max = level_max;

        y_begin.z_num.resize(y_begin.depth_max+1);
        y_begin.x_num.resize(y_begin.depth_max+1);
        y_begin.data.resize(y_begin.depth_max+1);

        for (uint64_t i = y_begin.depth_min; i <= y_begin.depth_max; ++i) {
            y_begin.z_num[i] = z_num[i];
            y_begin.x_num[i] = x_num[i];
            y_begin.data[i].resize(z_num[i]*x_num[i]);
        }

        for(uint64_t i = (level_min);i <= level_max;i++) {

            const uint64_t x_num_ = x_num[i];
            const uint64_t z_num_ = z_num[i];
            const uint64_t y_num_ = y_num[i];

#ifdef HAVE_OPENMP
#pragma omp parallel for default(shared) private(z_, x_, y_, status) if(z_num_*x_num_ > 100)
#endif
            for (z_ = 0; z_ < z_num_; z_++) {

                for (x_ = 0; x_ < x_num_; x_++) {
                    const size_t offset_part_map = x_ * y_num_ + z_ * y_num_ * x_num_;
                    const size_t offset_pc_data = x_num_*z_ + x_;

                    uint16_t current = 0;
                    uint16_t previous = 0;

                    YGap_map gap;
                    gap.global_index_begin = 0;
                    uint64_t counter = 0;

                    for (y_ = 0; y_ < y_num_; y_++) {

                        status = p_map[i].mesh[offset_part_map + y_];
                        if(status > 0) {
                            current = 1;

                            if(previous == 0){
                                y_begin.data[i][offset_pc_data].push_back({y_,gap});

                            }
                        } else {
                            current = 0;

                            if(previous == 1){

                                (y_begin.data[i][offset_pc_data][counter]).second.y_end = (y_-1);
                                counter++;
                            }
                        }

                        previous = current;

                    }
                    //end node
                    if(previous==1) {

                        (y_begin.data[i][offset_pc_data][counter]).second.y_end = (y_num_-1);
                    }
                }

            }
        }

        apr_timer.stop_timer();


        uint64_t cumsum = 0;

        apr_timer.start_timer("forth loop");

        //iteration helpers for by level
        global_index_by_level_begin.resize(level_max+1,1);
        global_index_by_level_end.resize(level_max+1,0);

        cumsum= 0;

        total_number_gaps=0;

        uint64_t min_level_find = level_max;
        uint64_t max_level_find = level_min;

        //set up the iteration helpers for by zslice
        global_index_by_level_and_z_begin.resize(level_max+1);
        global_index_by_level_and_z_end.resize(level_max+1);

        for(uint64_t i = (level_min);i <= level_max;i++) {

            const unsigned int x_num_ = x_num[i];
            const unsigned int z_num_ = z_num[i];

            //set up the levels here.
            uint64_t cumsum_begin = cumsum;

            global_index_by_level_and_z_begin[i].resize(z_num_,(-1));
            global_index_by_level_and_z_end[i].resize(z_num_,0);

            for (z_ = 0; z_ < z_num_; z_++) {
                uint64_t cumsum_begin_z = cumsum;


                for (x_ = 0; x_ < x_num_; x_++) {
                    const size_t offset_pc_data = x_num_ * z_ + x_;
                    for (int j = 0; j < y_begin.data[i][offset_pc_data].size(); ++j) {

                        min_level_find = std::min(i,min_level_find);
                        max_level_find = std::max(i,max_level_find);

                        y_begin.data[i][offset_pc_data][j].second.global_index_begin = cumsum;

                        cumsum+=(y_begin.data[i][offset_pc_data][j].second.y_end-y_begin.data[i][offset_pc_data][j].first)+1;
                        total_number_gaps++;
                    }
                }
                if(cumsum!=cumsum_begin_z) {
                    global_index_by_level_and_z_end[i][z_] = cumsum - 1;
                    global_index_by_level_and_z_begin[i][z_] = cumsum_begin_z;
                }
            }

            if(cumsum!=cumsum_begin){
                //cumsum_begin++;
                global_index_by_level_begin[i] = cumsum_begin;
            }

            if(cumsum!=cumsum_begin){
                global_index_by_level_end[i] = cumsum-1;
            }
        }

        total_number_particles = cumsum;

        apr_timer.stop_timer();


        //set minimum level now to the first non-empty level.
        level_min = min_level_find;
        level_max = max_level_find;

        total_number_non_empty_rows=0;

        //allocate_map_insert(apr,y_begin);

        //gap_map.initialize_structure_parts_empty(apr);

        gap_map.depth_min = level_min;
        gap_map.depth_max = level_max;

        gap_map.z_num.resize(y_begin.depth_max+1);
        gap_map.x_num.resize(y_begin.depth_max+1);
        gap_map.data.resize(y_begin.depth_max+1);

        for (uint64_t i = gap_map.depth_min; i <= gap_map.depth_max; ++i) {
            gap_map.z_num[i] = z_num[i];
            gap_map.x_num[i] = x_num[i];
            gap_map.data[i].resize(z_num[i]*x_num[i]);
        }

        uint64_t counter_rows = 0;


        for (uint64_t i = (level_min); i <= level_max; i++) {
            const unsigned int x_num_ = x_num[i];
            const unsigned int z_num_ = z_num[i];
#ifdef HAVE_OPENMP
#pragma omp parallel for default(shared) private(z_, x_) reduction(+:counter_rows)if(z_num_*x_num_ > 100)
#endif
            for (z_ = 0; z_ < z_num_; z_++) {
                for (x_ = 0; x_ < x_num_; x_++) {
                    const size_t offset_pc_data = x_num_ * z_ + x_;
                    if (y_begin.data[i][offset_pc_data].size() > 0) {
                        gap_map.data[i][offset_pc_data].resize(1);


                        gap_map.data[i][offset_pc_data][0].map.insert(y_begin.data[i][offset_pc_data].begin(),
                                                                      y_begin.data[i][offset_pc_data].end());

                        counter_rows++;
                    }
                }
            }
        }

        total_number_non_empty_rows = counter_rows;

        APRIterator<T> apr_iterator(*this);

        particle_cell_type.data.resize(global_index_by_level_end[level_max-1]+1,0);

        uint64_t particle_number;

        for (uint64_t level = apr_iterator.level_min(); level < apr_iterator.level_max(); ++level) {

#ifdef HAVE_OPENMP
#pragma omp parallel for schedule(static) private(particle_number) firstprivate(apr_iterator)
#endif
            for (particle_number = apr_iterator.particles_level_begin(level); particle_number <  apr_iterator.particles_level_end(level); ++particle_number) {
                //
                //  Parallel loop over level
                //
                apr_iterator.set_iterator_to_particle_by_number(particle_number);
                const uint64_t offset_part_map = apr_iterator.x() * apr_iterator.spatial_index_y_max(apr_iterator.level()) + apr_iterator.z() * apr_iterator.spatial_index_y_max(apr_iterator.level()) * apr_iterator.spatial_index_x_max(apr_iterator.level());

                particle_cell_type[apr_iterator] = p_map[apr_iterator.level()].mesh[offset_part_map + apr_iterator.y()];
            }
        }
    }


<<<<<<< HEAD
=======
    template<typename T>
    void initialize_tree_access(APR<T>& apr,std::vector<MeshData<uint8_t>>& p_map) {
        //
        //  Initialize the new structure;
        //

        x_num.resize(level_max+1);
        y_num.resize(level_max+1);
        z_num.resize(level_max+1);

        for(int i = level_min;i <= level_max;i++){
            x_num[i] = p_map[i].x_num;
            y_num[i] = p_map[i].y_num;
            z_num[i] = p_map[i].z_num;
        }

        APRTimer apr_timer;
        apr_timer.verbose_flag = false;


        apr_timer.start_timer("first_step");

        //initialize loop variables
        uint64_t x_;
        uint64_t z_;
        uint64_t y_,status;

        apr_timer.stop_timer();

        apr_timer.start_timer("second_step");

        ExtraPartCellData<std::pair<uint16_t,YGap_map>> y_begin;

        y_begin.depth_min = level_min;
        y_begin.depth_max = level_max;

        y_begin.z_num.resize(y_begin.depth_max+1);
        y_begin.x_num.resize(y_begin.depth_max+1);
        y_begin.data.resize(y_begin.depth_max+1);

        for (uint64_t i = y_begin.depth_min; i <= y_begin.depth_max; ++i) {
            y_begin.z_num[i] = z_num[i];
            y_begin.x_num[i] = x_num[i];
            y_begin.data[i].resize(z_num[i]*x_num[i]);
        }

        for(uint64_t i = (level_min);i <= level_max;i++) {

            const uint64_t x_num_ = x_num[i];
            const uint64_t z_num_ = z_num[i];
            const uint64_t y_num_ = y_num[i];

#ifdef HAVE_OPENMP
#pragma omp parallel for default(shared) private(z_, x_, y_, status) if(z_num_*x_num_ > 100)
#endif
            for (z_ = 0; z_ < z_num_; z_++) {

                for (x_ = 0; x_ < x_num_; x_++) {
                    const size_t offset_part_map = x_ * y_num_ + z_ * y_num_ * x_num_;
                    const size_t offset_pc_data = x_num_*z_ + x_;

                    uint16_t current = 0;
                    uint16_t previous = 0;

                    YGap_map gap;
                    gap.global_index_begin = 0;
                    uint64_t counter = 0;

                    for (y_ = 0; y_ < y_num_; y_++) {

                        status = p_map[i].mesh[offset_part_map + y_];
                        if(status > 0) {
                            current = 1;

                            if(previous == 0){
                                y_begin.data[i][offset_pc_data].push_back({y_,gap});

                            }
                        } else {
                            current = 0;

                            if(previous == 1){

                                (y_begin.data[i][offset_pc_data][counter]).second.y_end = (y_-1);
                                counter++;
                            }
                        }

                        previous = current;

                    }
                    //end node
                    if(previous==1) {

                        (y_begin.data[i][offset_pc_data][counter]).second.y_end = (y_num_-1);
                    }
                }

            }
        }

        apr_timer.stop_timer();


        uint64_t cumsum = 0;

        apr_timer.start_timer("forth loop");

        //iteration helpers for by level
        global_index_by_level_begin.resize(level_max+1,1);
        global_index_by_level_end.resize(level_max+1,0);

        cumsum= 0;

        total_number_gaps=0;

        uint64_t min_level_find = level_max;
        uint64_t max_level_find = level_min;

        //set up the iteration helpers for by zslice
        global_index_by_level_and_z_begin.resize(level_max+1);
        global_index_by_level_and_z_end.resize(level_max+1);

        for(uint64_t i = (level_min);i <= level_max;i++) {

            const unsigned int x_num_ = x_num[i];
            const unsigned int z_num_ = z_num[i];

            //set up the levels here.
            uint64_t cumsum_begin = cumsum;

            global_index_by_level_and_z_begin[i].resize(z_num_,(-1));
            global_index_by_level_and_z_end[i].resize(z_num_,0);

            for (z_ = 0; z_ < z_num_; z_++) {
                uint64_t cumsum_begin_z = cumsum;


                for (x_ = 0; x_ < x_num_; x_++) {
                    const size_t offset_pc_data = x_num_ * z_ + x_;
                    for (int j = 0; j < y_begin.data[i][offset_pc_data].size(); ++j) {

                        min_level_find = std::min(i,min_level_find);
                        max_level_find = std::max(i,max_level_find);

                        y_begin.data[i][offset_pc_data][j].second.global_index_begin = cumsum;

                        cumsum+=(y_begin.data[i][offset_pc_data][j].second.y_end-y_begin.data[i][offset_pc_data][j].first)+1;
                        total_number_gaps++;
                    }
                }
                if(cumsum!=cumsum_begin_z) {
                    global_index_by_level_and_z_end[i][z_] = cumsum - 1;
                    global_index_by_level_and_z_begin[i][z_] = cumsum_begin_z;
                }
            }

            if(cumsum!=cumsum_begin){
                //cumsum_begin++;
                global_index_by_level_begin[i] = cumsum_begin;
            }

            if(cumsum!=cumsum_begin){
                global_index_by_level_end[i] = cumsum-1;
            }
        }

        total_number_particles = cumsum;

        apr_timer.stop_timer();


        //set minimum level now to the first non-empty level.
        level_min = min_level_find;
        level_max = max_level_find;

        total_number_non_empty_rows=0;

        //allocate_map_insert(apr,y_begin);

        //gap_map.initialize_structure_parts_empty(apr);

        gap_map.depth_min = level_min;
        gap_map.depth_max = level_max;

        gap_map.z_num.resize(y_begin.depth_max+1);
        gap_map.x_num.resize(y_begin.depth_max+1);
        gap_map.data.resize(y_begin.depth_max+1);

        for (uint64_t i = gap_map.depth_min; i <= gap_map.depth_max; ++i) {
            gap_map.z_num[i] = z_num[i];
            gap_map.x_num[i] = x_num[i];
            gap_map.data[i].resize(z_num[i]*x_num[i]);
        }

        uint64_t counter_rows = 0;


        for (uint64_t i = (level_min); i <= level_max; i++) {
            const unsigned int x_num_ = x_num[i];
            const unsigned int z_num_ = z_num[i];
#ifdef HAVE_OPENMP
#pragma omp parallel for default(shared) private(z_, x_) reduction(+:counter_rows)if(z_num_*x_num_ > 100)
#endif
            for (z_ = 0; z_ < z_num_; z_++) {
                for (x_ = 0; x_ < x_num_; x_++) {
                    const size_t offset_pc_data = x_num_ * z_ + x_;
                    if (y_begin.data[i][offset_pc_data].size() > 0) {
                        gap_map.data[i][offset_pc_data].resize(1);


                        gap_map.data[i][offset_pc_data][0].map.insert(y_begin.data[i][offset_pc_data].begin(),
                                                                      y_begin.data[i][offset_pc_data].end());

                        counter_rows++;
                    }
                }
            }
        }

        total_number_non_empty_rows = counter_rows;

        APRIterator<T> apr_iterator(*this);

        particle_cell_type.data.resize(global_index_by_level_end[level_max-1]+1,0);

        uint64_t particle_number;

        for (uint64_t level = apr_iterator.level_min(); level < apr_iterator.level_max(); ++level) {

#ifdef HAVE_OPENMP
#pragma omp parallel for schedule(static) private(particle_number) firstprivate(apr_iterator)
#endif
            for (particle_number = apr_iterator.particles_level_begin(level); particle_number <  apr_iterator.particles_level_end(level); ++particle_number) {
                //
                //  Parallel loop over level
                //
                apr_iterator.set_iterator_to_particle_by_number(particle_number);
                const uint64_t offset_part_map = apr_iterator.x() * apr_iterator.spatial_index_y_max(apr_iterator.level()) + apr_iterator.z() * apr_iterator.spatial_index_y_max(apr_iterator.level()) * apr_iterator.spatial_index_x_max(apr_iterator.level());

                particle_cell_type[apr_iterator] = p_map[apr_iterator.level()].mesh[offset_part_map + apr_iterator.y()];
            }
        }
    }


>>>>>>> 946182fc

    template<typename T>
    void allocate_map_insert(const APR<T> &apr, ExtraPartCellData<std::pair<uint16_t,YGap_map>>& y_begin) {
        //
        //  Seperated for checking memory allocation
        //

        APRTimer apr_timer;
        apr_timer.start_timer("initialize map");

        gap_map.initialize_structure_parts_empty(apr);
        uint64_t counter_rows = 0;
        uint64_t z_,x_;

        for (uint64_t i = (apr.level_min()); i <= apr.level_max(); i++) {
            const unsigned int x_num_ = x_num[i];
            const unsigned int z_num_ = z_num[i];
#ifdef HAVE_OPENMP
#pragma omp parallel for default(shared) private(z_, x_) reduction(+:counter_rows)if(z_num_*x_num_ > 100)
#endif
            for (z_ = 0; z_ < z_num_; z_++) {
                for (x_ = 0; x_ < x_num_; x_++) {
                    const size_t offset_pc_data = x_num_ * z_ + x_;
                    if (y_begin.data[i][offset_pc_data].size() > 0) {
                        gap_map.data[i][offset_pc_data].resize(1);


                        gap_map.data[i][offset_pc_data][0].map.insert(y_begin.data[i][offset_pc_data].begin(),
                                                                      y_begin.data[i][offset_pc_data].end());

                        counter_rows++;
                    }
                }
            }
        }
        total_number_non_empty_rows = counter_rows;
        apr_timer.stop_timer();
    }

    template<typename T>
    void allocate_map(APR<T>& apr,MapStorageData& map_data,std::vector<uint64_t>& cumsum){

        //first add the layers
        gap_map.depth_max = level_max;
        gap_map.depth_min = level_min;

        gap_map.z_num.resize(gap_map.depth_max+1);
        gap_map.x_num.resize(gap_map.depth_max+1);
        gap_map.data.resize(gap_map.depth_max+1);

        for(uint64_t i = gap_map.depth_min;i <= gap_map.depth_max;i++){
            gap_map.z_num[i] = z_num[i];
            gap_map.x_num[i] = x_num[i];
            gap_map.data[i].resize(z_num[i]*x_num[i]);
        }

        uint64_t j;
#ifdef HAVE_OPENMP
        #pragma omp parallel for default(shared) schedule(static) private(j)
#endif
        for (j = 0; j < total_number_non_empty_rows; ++j) {

            const uint64_t level = map_data.level[j];
            const uint64_t offset_pc_data =  x_num[level]* map_data.z[j] + map_data.x[j];
            const uint64_t global_begin = cumsum[j];
            const uint64_t number_gaps = map_data.number_gaps[j];

            YGap_map gap;

            gap_map.data[level][offset_pc_data].resize(1);

            for (uint64_t i = global_begin; i < (global_begin + number_gaps) ; ++i) {
                gap.y_end = map_data.y_end[i];
                gap.global_index_begin = map_data.global_index[i];

                auto hint = gap_map.data[level][offset_pc_data][0].map.end();
                gap_map.data[level][offset_pc_data][0].map.insert(hint,{map_data.y_begin[i],gap});
            }
        }
    }

    template<typename T>
    void rebuild_map(APR<T>& apr,MapStorageData& map_data){

        uint64_t z_;
        uint64_t x_;
        APRTimer apr_timer;
        apr_timer.verbose_flag = false;
        apr_timer.start_timer("rebuild map");



        std::vector<uint64_t> cumsum;
        cumsum.reserve(total_number_non_empty_rows);
        uint64_t counter=0;

        uint64_t j;

        for (j = 0; j < total_number_non_empty_rows; ++j) {
            cumsum.push_back(counter);
            counter+=(map_data.number_gaps[j]);
        }

        allocate_map(apr,map_data,cumsum);

        apr_timer.start_timer("forth loop");
        //////////////////
        ///
        /// Recalculate the iteration helpers
        ///
        //////////////////////

        //iteration helpers for by level
        global_index_by_level_begin.resize(level_max+1,0);
        global_index_by_level_end.resize(level_max+1,0);

        uint64_t cumsum_parts= 0;

        //set up the iteration helpers for by zslice
        global_index_by_level_and_z_begin.resize(level_max+1);
        global_index_by_level_and_z_end.resize(level_max+1);

        for(uint64_t i = level_min;i <= level_max;i++) {

            const unsigned int x_num_ = x_num[i];
            const unsigned int z_num_ = z_num[i];

            //set up the levels here.
            uint64_t cumsum_begin = cumsum_parts;

            global_index_by_level_and_z_begin[i].resize(z_num_,(-1));
            global_index_by_level_and_z_end[i].resize(z_num_,0);

            for (z_ = 0; z_ < z_num_; z_++) {
                uint64_t cumsum_begin_z = cumsum_parts;

                for (x_ = 0; x_ < x_num_; x_++) {
                    const size_t offset_pc_data = x_num_ * z_ + x_;
                    if(gap_map.data[i][offset_pc_data].size() > 0) {
                        for (auto const &element : gap_map.data[i][offset_pc_data][0].map) {
                            //count the number of particles in each gap
                            cumsum_parts += (element.second.y_end - element.first) + 1;
                        }
                    }
                }
                if(cumsum_parts!=cumsum_begin_z) {
                    global_index_by_level_and_z_end[i][z_] = cumsum_parts - 1;
                    global_index_by_level_and_z_begin[i][z_] = cumsum_begin_z;
                }
            }

            if(cumsum_parts!=cumsum_begin){
                //cumsum_begin++;
                global_index_by_level_begin[i] = cumsum_begin;
            }

            if(cumsum_parts!=cumsum_begin){
                global_index_by_level_end[i] = cumsum_parts-1;
            }
        }
        apr_timer.stop_timer();
    }


    template<typename T>
    void flatten_structure(const APR<T> &apr, MapStorageData &map_data)  {
        //
        //  Flatten the map access structure for writing the output
        //

        map_data.y_begin.reserve(total_number_gaps);
        map_data.y_end.reserve(total_number_gaps);
        map_data.global_index.reserve(total_number_gaps);

        //total_number_non_empty_rows
        map_data.x.reserve(total_number_non_empty_rows);
        map_data.z.reserve(total_number_non_empty_rows);
        map_data.level.reserve(total_number_non_empty_rows);
        map_data.number_gaps.reserve(total_number_non_empty_rows);

        uint64_t z_;
        uint64_t x_;

        for(uint64_t i = (apr.level_min());i <= apr.level_max();i++) {

            const unsigned int x_num_ = x_num[i];
            const unsigned int z_num_ = z_num[i];

            for (z_ = 0; z_ < z_num_; z_++) {
                for (x_ = 0; x_ < x_num_; x_++) {
                    const uint64_t offset_pc_data = x_num_ * z_ + x_;
                    if(gap_map.data[i][offset_pc_data].size()>0) {
                        map_data.x.push_back(x_);
                        map_data.z.push_back(z_);
                        map_data.level.push_back(i);
                        map_data.number_gaps.push_back(gap_map.data[i][offset_pc_data][0].map.size());

                        for (auto const &element : gap_map.data[i][offset_pc_data][0].map) {
                            map_data.y_begin.push_back(element.first);
                            map_data.y_end.push_back(element.second.y_end);
                            map_data.global_index.push_back(element.second.global_index_begin);
                        }
                    }

                }
            }
        }

    }
};


#endif //PARTPLAY_APRACCESS_HPP<|MERGE_RESOLUTION|>--- conflicted
+++ resolved
@@ -834,256 +834,6 @@
     }
 
 
-<<<<<<< HEAD
-=======
-    template<typename T>
-    void initialize_tree_access(APR<T>& apr,std::vector<MeshData<uint8_t>>& p_map) {
-        //
-        //  Initialize the new structure;
-        //
-
-        x_num.resize(level_max+1);
-        y_num.resize(level_max+1);
-        z_num.resize(level_max+1);
-
-        for(int i = level_min;i <= level_max;i++){
-            x_num[i] = p_map[i].x_num;
-            y_num[i] = p_map[i].y_num;
-            z_num[i] = p_map[i].z_num;
-        }
-
-        APRTimer apr_timer;
-        apr_timer.verbose_flag = false;
-
-
-        apr_timer.start_timer("first_step");
-
-        //initialize loop variables
-        uint64_t x_;
-        uint64_t z_;
-        uint64_t y_,status;
-
-        apr_timer.stop_timer();
-
-        apr_timer.start_timer("second_step");
-
-        ExtraPartCellData<std::pair<uint16_t,YGap_map>> y_begin;
-
-        y_begin.depth_min = level_min;
-        y_begin.depth_max = level_max;
-
-        y_begin.z_num.resize(y_begin.depth_max+1);
-        y_begin.x_num.resize(y_begin.depth_max+1);
-        y_begin.data.resize(y_begin.depth_max+1);
-
-        for (uint64_t i = y_begin.depth_min; i <= y_begin.depth_max; ++i) {
-            y_begin.z_num[i] = z_num[i];
-            y_begin.x_num[i] = x_num[i];
-            y_begin.data[i].resize(z_num[i]*x_num[i]);
-        }
-
-        for(uint64_t i = (level_min);i <= level_max;i++) {
-
-            const uint64_t x_num_ = x_num[i];
-            const uint64_t z_num_ = z_num[i];
-            const uint64_t y_num_ = y_num[i];
-
-#ifdef HAVE_OPENMP
-#pragma omp parallel for default(shared) private(z_, x_, y_, status) if(z_num_*x_num_ > 100)
-#endif
-            for (z_ = 0; z_ < z_num_; z_++) {
-
-                for (x_ = 0; x_ < x_num_; x_++) {
-                    const size_t offset_part_map = x_ * y_num_ + z_ * y_num_ * x_num_;
-                    const size_t offset_pc_data = x_num_*z_ + x_;
-
-                    uint16_t current = 0;
-                    uint16_t previous = 0;
-
-                    YGap_map gap;
-                    gap.global_index_begin = 0;
-                    uint64_t counter = 0;
-
-                    for (y_ = 0; y_ < y_num_; y_++) {
-
-                        status = p_map[i].mesh[offset_part_map + y_];
-                        if(status > 0) {
-                            current = 1;
-
-                            if(previous == 0){
-                                y_begin.data[i][offset_pc_data].push_back({y_,gap});
-
-                            }
-                        } else {
-                            current = 0;
-
-                            if(previous == 1){
-
-                                (y_begin.data[i][offset_pc_data][counter]).second.y_end = (y_-1);
-                                counter++;
-                            }
-                        }
-
-                        previous = current;
-
-                    }
-                    //end node
-                    if(previous==1) {
-
-                        (y_begin.data[i][offset_pc_data][counter]).second.y_end = (y_num_-1);
-                    }
-                }
-
-            }
-        }
-
-        apr_timer.stop_timer();
-
-
-        uint64_t cumsum = 0;
-
-        apr_timer.start_timer("forth loop");
-
-        //iteration helpers for by level
-        global_index_by_level_begin.resize(level_max+1,1);
-        global_index_by_level_end.resize(level_max+1,0);
-
-        cumsum= 0;
-
-        total_number_gaps=0;
-
-        uint64_t min_level_find = level_max;
-        uint64_t max_level_find = level_min;
-
-        //set up the iteration helpers for by zslice
-        global_index_by_level_and_z_begin.resize(level_max+1);
-        global_index_by_level_and_z_end.resize(level_max+1);
-
-        for(uint64_t i = (level_min);i <= level_max;i++) {
-
-            const unsigned int x_num_ = x_num[i];
-            const unsigned int z_num_ = z_num[i];
-
-            //set up the levels here.
-            uint64_t cumsum_begin = cumsum;
-
-            global_index_by_level_and_z_begin[i].resize(z_num_,(-1));
-            global_index_by_level_and_z_end[i].resize(z_num_,0);
-
-            for (z_ = 0; z_ < z_num_; z_++) {
-                uint64_t cumsum_begin_z = cumsum;
-
-
-                for (x_ = 0; x_ < x_num_; x_++) {
-                    const size_t offset_pc_data = x_num_ * z_ + x_;
-                    for (int j = 0; j < y_begin.data[i][offset_pc_data].size(); ++j) {
-
-                        min_level_find = std::min(i,min_level_find);
-                        max_level_find = std::max(i,max_level_find);
-
-                        y_begin.data[i][offset_pc_data][j].second.global_index_begin = cumsum;
-
-                        cumsum+=(y_begin.data[i][offset_pc_data][j].second.y_end-y_begin.data[i][offset_pc_data][j].first)+1;
-                        total_number_gaps++;
-                    }
-                }
-                if(cumsum!=cumsum_begin_z) {
-                    global_index_by_level_and_z_end[i][z_] = cumsum - 1;
-                    global_index_by_level_and_z_begin[i][z_] = cumsum_begin_z;
-                }
-            }
-
-            if(cumsum!=cumsum_begin){
-                //cumsum_begin++;
-                global_index_by_level_begin[i] = cumsum_begin;
-            }
-
-            if(cumsum!=cumsum_begin){
-                global_index_by_level_end[i] = cumsum-1;
-            }
-        }
-
-        total_number_particles = cumsum;
-
-        apr_timer.stop_timer();
-
-
-        //set minimum level now to the first non-empty level.
-        level_min = min_level_find;
-        level_max = max_level_find;
-
-        total_number_non_empty_rows=0;
-
-        //allocate_map_insert(apr,y_begin);
-
-        //gap_map.initialize_structure_parts_empty(apr);
-
-        gap_map.depth_min = level_min;
-        gap_map.depth_max = level_max;
-
-        gap_map.z_num.resize(y_begin.depth_max+1);
-        gap_map.x_num.resize(y_begin.depth_max+1);
-        gap_map.data.resize(y_begin.depth_max+1);
-
-        for (uint64_t i = gap_map.depth_min; i <= gap_map.depth_max; ++i) {
-            gap_map.z_num[i] = z_num[i];
-            gap_map.x_num[i] = x_num[i];
-            gap_map.data[i].resize(z_num[i]*x_num[i]);
-        }
-
-        uint64_t counter_rows = 0;
-
-
-        for (uint64_t i = (level_min); i <= level_max; i++) {
-            const unsigned int x_num_ = x_num[i];
-            const unsigned int z_num_ = z_num[i];
-#ifdef HAVE_OPENMP
-#pragma omp parallel for default(shared) private(z_, x_) reduction(+:counter_rows)if(z_num_*x_num_ > 100)
-#endif
-            for (z_ = 0; z_ < z_num_; z_++) {
-                for (x_ = 0; x_ < x_num_; x_++) {
-                    const size_t offset_pc_data = x_num_ * z_ + x_;
-                    if (y_begin.data[i][offset_pc_data].size() > 0) {
-                        gap_map.data[i][offset_pc_data].resize(1);
-
-
-                        gap_map.data[i][offset_pc_data][0].map.insert(y_begin.data[i][offset_pc_data].begin(),
-                                                                      y_begin.data[i][offset_pc_data].end());
-
-                        counter_rows++;
-                    }
-                }
-            }
-        }
-
-        total_number_non_empty_rows = counter_rows;
-
-        APRIterator<T> apr_iterator(*this);
-
-        particle_cell_type.data.resize(global_index_by_level_end[level_max-1]+1,0);
-
-        uint64_t particle_number;
-
-        for (uint64_t level = apr_iterator.level_min(); level < apr_iterator.level_max(); ++level) {
-
-#ifdef HAVE_OPENMP
-#pragma omp parallel for schedule(static) private(particle_number) firstprivate(apr_iterator)
-#endif
-            for (particle_number = apr_iterator.particles_level_begin(level); particle_number <  apr_iterator.particles_level_end(level); ++particle_number) {
-                //
-                //  Parallel loop over level
-                //
-                apr_iterator.set_iterator_to_particle_by_number(particle_number);
-                const uint64_t offset_part_map = apr_iterator.x() * apr_iterator.spatial_index_y_max(apr_iterator.level()) + apr_iterator.z() * apr_iterator.spatial_index_y_max(apr_iterator.level()) * apr_iterator.spatial_index_x_max(apr_iterator.level());
-
-                particle_cell_type[apr_iterator] = p_map[apr_iterator.level()].mesh[offset_part_map + apr_iterator.y()];
-            }
-        }
-    }
-
-
->>>>>>> 946182fc
-
     template<typename T>
     void allocate_map_insert(const APR<T> &apr, ExtraPartCellData<std::pair<uint16_t,YGap_map>>& y_begin) {
         //
