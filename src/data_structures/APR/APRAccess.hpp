//
// Created by cheesema on 16.01.18.
//

#ifndef PARTPLAY_APRACCESS_HPP
#define PARTPLAY_APRACCESS_HPP


//TODO: IT SHOULD NOT BE DEFINDED HERE SINCE IT DUPLICATES FROM PullingScheme
#define SEED_TYPE 1

#define _NO_NEIGHBOUR ((uint16_t)3)
#define _LEVEL_SAME ((uint16_t)1)
#define _LEVEL_DECREASE ((uint16_t)0)
#define _LEVEL_INCREASE ((uint16_t)2)

#define YP_LEVEL_MASK ((((uint16_t)1) << 2) - 1) << 1
#define YP_LEVEL_SHIFT (uint16_t)  1

#define YM_LEVEL_MASK ((((uint16_t)1) << 2) - 1) << 3
#define YM_LEVEL_SHIFT (uint16_t) 3

#define XP_LEVEL_MASK ((((uint16_t)1) << 2) - 1) << 5
#define XP_LEVEL_SHIFT 5

#define XM_LEVEL_MASK ((((uint16_t)1) << 2) - 1) << 7
#define XM_LEVEL_SHIFT 7

#define ZP_LEVEL_MASK ((((uint16_t)1) << 2) - 1) << 9
#define ZP_LEVEL_SHIFT 9

#define ZM_LEVEL_MASK ((((uint16_t)1) << 2) - 1) << 11
#define ZM_LEVEL_SHIFT 11


#include <map>
#include <utility>
#include "data_structures/Mesh/PixelData.hpp"
#include "data_structures/APR/APRIterator.hpp"
#include "ExtraParticleData.hpp"
#include "ExtraPartCellData.hpp"


struct ParticleCell {
    uint16_t x,y,z,level,type;
    uint64_t pc_offset,global_index;
};

struct YGap_map {
    uint16_t y_end;
    uint64_t global_index_begin;
};

struct ParticleCellGapMap{
    std::map<uint16_t,YGap_map> map;
};

struct MapIterator{
    std::map<uint16_t,YGap_map>::iterator iterator;
    uint64_t pc_offset;
    uint16_t level;
};

struct LocalMapIterators{
    std::vector<MapIterator>  same_level;
    std::vector<std::vector<MapIterator>>  child_level;
    std::vector<MapIterator>  parent_level;

    LocalMapIterators(){
        //initialize them to be set to pointing to no-where
        MapIterator init;
        init.pc_offset = -1;
        init.level = -1;

        same_level.resize(6,init);
        parent_level.resize(6,init);
        child_level.resize(6);
        for (int i = 0; i < 6; ++i) {
            child_level[i].resize(4,init);
        }
    }
};


struct MapStorageData{
    std::vector<uint16_t> y_begin;
    std::vector<uint16_t> y_end;
    std::vector<uint64_t> global_index;
    std::vector<uint16_t> z;
    std::vector<uint16_t> x;
    std::vector<uint8_t> level;
    std::vector<uint16_t> number_gaps;
};


class APRAccess {

public:

    ExtraPartCellData<ParticleCellGapMap> gap_map;
    //ExtraPartCellData<std::map<uint16_t,YGap_map>::iterator> gap_map_it;

    ExtraParticleData<uint8_t> particle_cell_type;

    uint64_t l_max;
    uint64_t l_min;

    uint64_t org_dims[3]={0,0,0};

    // TODO: SHould they be also saved as uint64 in HDF5? (currently int is used)
    std::vector<uint64_t> x_num;
    std::vector<uint64_t> y_num;
    std::vector<uint64_t> z_num;

    uint64_t total_number_particles;

    uint64_t total_number_gaps;

    uint64_t total_number_non_empty_rows;

    std::vector<uint64_t> global_index_by_level_begin;
    std::vector<uint64_t> global_index_by_level_end;

    std::vector<std::vector<uint64_t>> global_index_by_level_and_z_begin;
    std::vector<std::vector<uint64_t>> global_index_by_level_and_z_end;

    unsigned int orginal_dimensions(int dim) const { return org_dims[dim]; }
    uint64_t level_max() const { return l_max; }
    uint64_t level_min() const { return l_min; }
    uint64_t spatial_index_x_max(const unsigned int level) const { return x_num[level]; }
    uint64_t spatial_index_y_max(const unsigned int level) const { return y_num[level]; }
    uint64_t spatial_index_z_max(const unsigned int level) const { return z_num[level]; }
    uint64_t get_total_number_particles() const { return total_number_particles; }


    MapIterator& get_local_iterator(LocalMapIterators& local_iterators,const uint16_t& level_delta,const uint16_t& face,const uint16_t& index){
        //
        //  Chooses the local iterator required
        //

        switch (level_delta){
            case _LEVEL_SAME:
                return local_iterators.same_level[face];

            case _LEVEL_DECREASE:
                return local_iterators.parent_level[face];

            case _LEVEL_INCREASE:
                return local_iterators.child_level[face][index];
        }

        return local_iterators.same_level[0];
    }


    inline bool get_neighbour_coordinate(const ParticleCell& input,ParticleCell& neigh,const unsigned int& face,const uint16_t& level_delta,const uint16_t& index){

        static constexpr int8_t dir_y[6] = { 1, -1, 0, 0, 0, 0};
        static constexpr int8_t dir_x[6] = { 0, 0, 1, -1, 0, 0};
        static constexpr int8_t dir_z[6] = { 0, 0, 0, 0, 1, -1};

        static constexpr uint8_t children_index_offsets[4][2] = {{0,0},{0,1},{1,0},{1,1}};

        unsigned int dir;

        switch (level_delta){
            case _LEVEL_SAME:
                //Same Level Particle Cell
                neigh.x = input.x + dir_x[face];
                neigh.y = input.y + dir_y[face];
                neigh.z = input.z + dir_z[face];
                neigh.level = input.level;

                neigh.pc_offset =  x_num[neigh.level] * neigh.z + neigh.x;

                return true;
            case _LEVEL_DECREASE:
                //Larger Particle Cell (Lower Level)
                neigh.level = input.level - 1;
                neigh.x = (input.x+ dir_x[face])/2;
                neigh.y = (input.y+ dir_y[face])/2;
                neigh.z = (input.z+ dir_z[face])/2;

                neigh.pc_offset =  x_num[neigh.level] * neigh.z + neigh.x;

                return true;
            case _LEVEL_INCREASE:
                //Higher Level Particle Cell (Smaller/Higher Resolution), there is a maximum of 4 (conditional on boundary conditions)
                neigh.level = input.level + 1;
                neigh.x = (input.x + dir_x[face])*2 + (dir_x[face]<0);
                neigh.y = (input.y + dir_y[face])*2 + (dir_y[face]<0);
                neigh.z = (input.z + dir_z[face])*2 + (dir_z[face]<0);

                dir = (face/2);

                switch (dir){
                    case 0:
                        //y+ and y-
                        neigh.x = neigh.x + children_index_offsets[index][0];
                        neigh.z = neigh.z + children_index_offsets[index][1];

                        break;

                    case 1:
                        //x+ and x-
                        neigh.y = neigh.y + children_index_offsets[index][0];
                        neigh.z = neigh.z + children_index_offsets[index][1];

                        break;
                    case 2:
                        //z+ and z-
                        neigh.y = neigh.y + children_index_offsets[index][0];
                        neigh.x = neigh.x + children_index_offsets[index][1];

                        break;
                }

                neigh.pc_offset =  x_num[neigh.level] * neigh.z + neigh.x;

                return true;
            case _NO_NEIGHBOUR:

                return false;
        }

        return false;
    }

    inline uint64_t get_parts_start(const uint16_t& x,const uint16_t& z,const uint16_t& level){
        const uint64_t offset = x_num[level] * z + x;
        if(gap_map.data[level][offset].size() > 0){
            auto it = (gap_map.data[level][offset][0].map.begin());
            return it->second.global_index_begin;
        } else {
            return (-1);
        }
    }

    inline uint64_t get_parts_end(const uint16_t& x,const uint16_t& z,const uint16_t& level){
        const uint64_t offset = x_num[level] * z + x;
        if(gap_map.data[level][offset].size() > 0){
            auto it = (gap_map.data[level][offset][0].map.rbegin());
            return (it->second.global_index_begin + (it->second.y_end-it->first));
        } else {
            return (0);
        }
    }

    inline uint64_t global_index_end(MapIterator& it){
        return (it.iterator->second.global_index_begin + (it.iterator->second.y_end-it.iterator->first));
    }

    inline bool check_neighbours_flag(const uint16_t& x,const uint16_t& z,const uint16_t& level){
        return ((uint16_t)(x-1)>(x_num[level]-3)) | ((uint16_t)(z-1)>(z_num[level]-3));
    }

    inline uint8_t number_neighbours_in_direction(const uint8_t& level_delta){
        //
        //  Gives the maximum number of neighbours in a direction given the level_delta.
        //

        switch (level_delta){
            case _LEVEL_INCREASE:
                return 4;
            case _NO_NEIGHBOUR:
                return 0;
        }
        return 1;
    }

    bool find_particle_cell(ParticleCell& part_cell,MapIterator& map_iterator){
        if(gap_map.data[part_cell.level][part_cell.pc_offset].size() > 0) {

            ParticleCellGapMap& current_pc_map = gap_map.data[part_cell.level][part_cell.pc_offset][0];

            if((map_iterator.pc_offset != part_cell.pc_offset) || (map_iterator.level != part_cell.level) ){
                map_iterator.iterator = gap_map.data[part_cell.level][part_cell.pc_offset][0].map.begin();
                map_iterator.pc_offset = part_cell.pc_offset;
                map_iterator.level = part_cell.level;
            }

            if(map_iterator.iterator == current_pc_map.map.end()){
                //check if pointing to a valid key
                map_iterator.iterator = current_pc_map.map.begin();
            }

            if ((part_cell.y >= map_iterator.iterator->first) && (part_cell.y <= map_iterator.iterator->second.y_end)) {
                // already pointing to the correct place
                part_cell.global_index = map_iterator.iterator->second.global_index_begin +
                                         (part_cell.y - map_iterator.iterator->first);

                return true;
            } else {
                //first try next element
                //if(map_iterator.iterator != current_pc_map.map.end()){
                    map_iterator.iterator++;
                    //check if there
                    if(map_iterator.iterator != current_pc_map.map.end()) {
                        if ((part_cell.y >= map_iterator.iterator->first) &
                            (part_cell.y <= map_iterator.iterator->second.y_end)) {
                            // already pointing to the correct place
                            part_cell.global_index = map_iterator.iterator->second.global_index_begin +
                                                     (part_cell.y - map_iterator.iterator->first);

                            return true;
                        }
                    }

                //}

                //otherwise search for it (points to first key that is greater than the y value)
                map_iterator.iterator = current_pc_map.map.upper_bound(part_cell.y);

                if(map_iterator.iterator == current_pc_map.map.begin()){
                    //less then the first value
                    return false;
                } else{
                    map_iterator.iterator--;
                }

                if ((part_cell.y >= map_iterator.iterator->first) & (part_cell.y <= map_iterator.iterator->second.y_end)) {
                    // already pointing to the correct place
                    part_cell.global_index = map_iterator.iterator->second.global_index_begin +
                                             (part_cell.y - map_iterator.iterator->first);

                    return true;
                }
            }
        }

        return false;
    }

    template<typename T>
    void initialize_structure_from_particle_cell_tree(APR<T>& apr,std::vector<PixelData<uint8_t>>& layers){
       x_num.resize(l_max+1);
       y_num.resize(l_max+1);
       z_num.resize(l_max+1);

        for(size_t i = l_min;i < l_max; ++i) {
            x_num[i] = layers[i].x_num;
            y_num[i] = layers[i].y_num;
            z_num[i] = layers[i].z_num;
        }
        y_num[l_max] = org_dims[0];
        x_num[l_max] = org_dims[1];
        z_num[l_max] = org_dims[2];

        //transfer over data-structure to make the same (re-use of function for read-write)
        std::vector<ArrayWrapper<uint8_t>> p_map(l_max);
        for (size_t k = 0; k < l_max; ++k) {
            p_map[k].swap(layers[k].mesh);
        }

        initialize_structure_from_particle_cell_tree(apr, p_map);
    }


    template<typename T>
    void initialize_structure_from_particle_cell_tree(const APR<T> &apr, std::vector<ArrayWrapper<uint8_t>> &p_map) {
        //
        //  Initialize the new structure;
        //

        uint8_t min_type = apr.parameters.neighborhood_optimization ? 1 : 2;




        APRTimer apr_timer;
        apr_timer.verbose_flag = false;

        apr_timer.start_timer("first_step");
        const uint8_t seed_us = 4; //deal with the equivalence optimization
        for (size_t i = apr.level_min()+1; i < apr.level_max(); ++i) {
            const size_t x_num_ = x_num[i];
            const size_t z_num_ = z_num[i];
            const size_t y_num_ = y_num[i];
            const size_t x_num_ds = x_num[i - 1];
            const size_t y_num_ds = y_num[i - 1];

            #ifdef HAVE_OPENMP
	        #pragma omp parallel for default(shared) if(z_num_*x_num_ > 100)
            #endif
            for (size_t z = 0; z < z_num_; ++z) {
                for (size_t x = 0; x < x_num_; ++x) {
                    const size_t offset_part_map_ds = (x / 2) * y_num_ds + (z / 2) * y_num_ds * x_num_ds;
                    const size_t offset_part_map = x * y_num_ + z * y_num_ * x_num_;

                    for (size_t y = 0; y < y_num_ds; ++y) {
                        uint8_t status = p_map[i - 1][offset_part_map_ds + y];

                        if (status > 0 && status <= min_type) {
                            p_map[i][offset_part_map + 2 * y] = seed_us;
                            p_map[i][offset_part_map + 2 * y + 1] = seed_us;
                        }
                    }
                }
            }
        }
        apr_timer.stop_timer();

        apr_timer.start_timer("second_step");
        ExtraPartCellData<std::pair<uint16_t, YGap_map>> y_begin(apr);
        for(size_t i = (apr.level_min());i < apr.level_max();i++) {
            const size_t x_num_ = x_num[i];
            const size_t z_num_ = z_num[i];
            const size_t y_num_ = y_num[i];

            #ifdef HAVE_OPENMP
	        #pragma omp parallel for default(shared) if(z_num_*x_num_ > 100)
            #endif
            for (size_t z = 0; z < z_num_; ++z) {
                for (size_t x = 0; x < x_num_; ++x) {
                    const size_t offset_part_map = x * y_num_ + z * y_num_ * x_num_;
                    const size_t offset_pc_data = x_num_ * z + x;
                    uint16_t current = 0;
                    uint16_t previous = 0;

                    YGap_map gap;
                    gap.global_index_begin = 0;
                    uint64_t counter = 0;

                    for (size_t y = 0; y < y_num_; ++y) {
                        uint8_t status = p_map[i][offset_part_map + y];
                        if ((status > min_type) && (status < 5)) {
                            current = 1;
                            if (previous == 0) {
                                y_begin.data[i][offset_pc_data].push_back({y,gap});
                            }
                        }
                        else {
                            current = 0;
                            if (previous == 1) {
                                (y_begin.data[i][offset_pc_data][counter]).second.y_end = (y-1);
                                counter++;
                            }
                        }

                        previous = current;
                    }
                    //end node
                    if (previous == 1) {
                        (y_begin.data[i][offset_pc_data][counter]).second.y_end = (y_num_-1);
                    }
                }
            }
        }
        apr_timer.stop_timer();

        apr_timer.start_timer("third loop");

        size_t i = apr.level_max()-1;

        const size_t x_num_ = x_num[i];
        const size_t z_num_ = z_num[i];
        const size_t y_num_ = y_num[i];
        const size_t x_num_us = x_num[i + 1];
        const size_t z_num_us = z_num[i + 1];
        const size_t y_num_us = y_num[i + 1];

        #ifdef HAVE_OPENMP
	    #pragma omp parallel for default(shared) if(z_num_*x_num_ > 100)
        #endif
        for (size_t z_ = 0; z_ < z_num_; ++z_) {
            for (size_t x_ = 0; x_ < x_num_; x_++) {
                const size_t offset_part_map = x_ * y_num_ + z_ * y_num_ * x_num_;
                const size_t offset_pc_data1 = std::min(x_num_us*(2*z_) + (2*x_), x_num_us*z_num_us - 1);
                uint16_t current = 0;
                uint16_t previous = 0;

                YGap_map gap;
                gap.global_index_begin = 0;
                uint64_t counter = 0;

                for (size_t y_ = 0; y_ < y_num_; ++y_) {

                    uint8_t status = p_map[i][offset_part_map + y_];
                    if (status > 0 && status <= min_type) {
                        current = 1;
                        if (previous == 0) {
                            y_begin.data[i+1][offset_pc_data1].push_back({2*y_,gap});
                        }
                    }
                    else {
                        current = 0;
                        if (previous == 1) {
                            y_begin.data[i+1][offset_pc_data1][counter].second.y_end = std::min((uint16_t)(2*(y_-1)+1),(uint16_t)(y_num_us-1));
                            counter++;
                        }
                    }

                    previous = current;
                }
                //last gap
                if (previous == 1) {
                    y_begin.data[i+1][offset_pc_data1][counter].second.y_end = (y_num_us-1);
                }
            }
        }

        #ifdef HAVE_OPENMP
        #pragma omp parallel for default(shared)  if(z_num_*x_num_ > 100)
        #endif
        for (size_t z_ = 0; z_ < z_num_; ++z_) {
            for (size_t x_ = 0; x_ < x_num_; ++x_) {

                const size_t offset_pc_data1 = std::min(x_num_us*(2*z_) + (2*x_), x_num_us*z_num_us - 1);
                const size_t offset_pc_data2 = std::min(x_num_us*(2*z_) + (2*x_+1), x_num_us*z_num_us - 1);
                const size_t offset_pc_data3 = std::min(x_num_us*(2*z_+1) + (2*x_), x_num_us*z_num_us - 1);
                const size_t offset_pc_data4 = std::min(x_num_us*(2*z_+1) + (2*x_+1), x_num_us*z_num_us - 1);

                size_t size_v = y_begin.data[i+1][offset_pc_data1].size();

                // (x+1)
                if((2*x_+1) < x_num_us) {
                    y_begin.data[i + 1][offset_pc_data2].resize(size_v);
                    std::copy(y_begin.data[i + 1][offset_pc_data1].begin(), y_begin.data[i + 1][offset_pc_data1].end(),
                              y_begin.data[i + 1][offset_pc_data2].begin());
                }
                //(z+1)
                if((2*z_+1) < z_num_us) {
                    y_begin.data[i + 1][offset_pc_data3].resize(size_v);
                    std::copy(y_begin.data[i + 1][offset_pc_data1].begin(), y_begin.data[i + 1][offset_pc_data1].end(),
                              y_begin.data[i + 1][offset_pc_data3].begin());
                }
                //(x+1) (z+1)
                if(((2*z_+1) < z_num_us) && ((2*x_+1) < x_num_us)) {
                    y_begin.data[i + 1][offset_pc_data4].resize(size_v);
                    std::copy(y_begin.data[i + 1][offset_pc_data1].begin(), y_begin.data[i + 1][offset_pc_data1].end(),
                              y_begin.data[i + 1][offset_pc_data4].begin());
                }
            }
        }
        apr_timer.stop_timer();

        apr_timer.start_timer("forth loop");
        //iteration helpers for by level
        global_index_by_level_begin.resize(apr.level_max()+1,1);
        global_index_by_level_end.resize(apr.level_max()+1,0);

        size_t cumsum= 0;
        total_number_gaps=0;

        size_t min_level_find = apr.level_max();
        size_t max_level_find = apr.level_min();

        //set up the iteration helpers for by zslice
        global_index_by_level_and_z_begin.resize(apr.level_max()+1);
        global_index_by_level_and_z_end.resize(apr.level_max()+1);

        for (size_t i = apr.level_min(); i <= apr.level_max(); ++i) {

            const size_t x_num_ = x_num[i];
            const size_t z_num_ = z_num[i];

            //set up the levels here.
            uint64_t cumsum_begin = cumsum;

            global_index_by_level_and_z_begin[i].resize(z_num_, (-1)); // TODO: -1 sets it to max UINT64, is it correct?
            global_index_by_level_and_z_end[i].resize(z_num_, 0);

            for (size_t z_ = 0; z_ < z_num_; z_++) {
                size_t cumsum_begin_z = cumsum;
                for (size_t x_ = 0; x_ < x_num_; x_++) {
                    const size_t offset_pc_data = x_num_ * z_ + x_;
                    for (size_t j = 0; j < y_begin.data[i][offset_pc_data].size(); ++j) {

                        min_level_find = std::min(i,min_level_find);
                        max_level_find = std::max(i,max_level_find);

                        y_begin.data[i][offset_pc_data][j].second.global_index_begin = cumsum;
                        cumsum+=(y_begin.data[i][offset_pc_data][j].second.y_end-y_begin.data[i][offset_pc_data][j].first)+1;
                        total_number_gaps++;
                    }
                }
                if (cumsum!=cumsum_begin_z) {
                    global_index_by_level_and_z_end[i][z_] = cumsum - 1;
                    global_index_by_level_and_z_begin[i][z_] = cumsum_begin_z;
                }
            }

            if (cumsum != cumsum_begin) {
                global_index_by_level_begin[i] = cumsum_begin;
            }
            if(cumsum != cumsum_begin){
                global_index_by_level_end[i] = cumsum-1;
            }
        }
        total_number_particles = cumsum;
        apr_timer.stop_timer();

        //set minimum level now to the first non-empty level.
        l_min = min_level_find;
        l_max = max_level_find;
        total_number_non_empty_rows=0;

        allocate_map_insert(apr,y_begin);
        APRIterator<T> apr_iterator(*this);

        particle_cell_type.data.resize(global_index_by_level_end[l_max-1]+1,0);

        for (size_t level = apr_iterator.level_min(); level < apr_iterator.level_max(); ++level) {
            #ifdef HAVE_OPENMP
            #pragma omp parallel for schedule(static) firstprivate(apr_iterator)
            #endif
            for (size_t particle_number = apr_iterator.particles_level_begin(level); particle_number <  apr_iterator.particles_level_end(level); ++particle_number) {
                apr_iterator.set_iterator_to_particle_by_number(particle_number);
                const size_t offset_part_map = apr_iterator.x() * apr_iterator.spatial_index_y_max(apr_iterator.level()) + apr_iterator.z() * apr_iterator.spatial_index_y_max(apr_iterator.level()) * apr_iterator.spatial_index_x_max(apr_iterator.level());
                particle_cell_type[apr_iterator] = p_map[apr_iterator.level()][offset_part_map + apr_iterator.y()];
            }
        }
    }

    template<typename T>
    void allocate_map_insert(const APR<T> &apr, ExtraPartCellData<std::pair<uint16_t,YGap_map>>& y_begin) {
        //
        //  Seperated for checking memory allocation
        //

        APRTimer apr_timer;
        apr_timer.start_timer("initialize map");

        gap_map.initialize_structure_parts_empty(apr);
        uint64_t counter_rows = 0;
        uint64_t z_,x_;

        for (uint64_t i = (apr.level_min()); i <= apr.level_max(); i++) {
            const unsigned int x_num_ = x_num[i];
            const unsigned int z_num_ = z_num[i];
#ifdef HAVE_OPENMP
#pragma omp parallel for default(shared) private(z_, x_) reduction(+:counter_rows)if(z_num_*x_num_ > 100)
#endif
            for (z_ = 0; z_ < z_num_; z_++) {
                for (x_ = 0; x_ < x_num_; x_++) {
                    const size_t offset_pc_data = x_num_ * z_ + x_;
                    if (y_begin.data[i][offset_pc_data].size() > 0) {
                        gap_map.data[i][offset_pc_data].resize(1);


                        gap_map.data[i][offset_pc_data][0].map.insert(y_begin.data[i][offset_pc_data].begin(),
                                                                      y_begin.data[i][offset_pc_data].end());

                        counter_rows++;
                    }
                }
            }
        }
        total_number_non_empty_rows = counter_rows;
        apr_timer.stop_timer();
    }

    template<typename T>
    void allocate_map(APR<T>& apr,MapStorageData& map_data,std::vector<uint64_t>& cumsum){

        //first add the layers
        gap_map.depth_max = l_max;
        gap_map.depth_min = l_min;

        gap_map.z_num.resize(gap_map.depth_max+1);
        gap_map.x_num.resize(gap_map.depth_max+1);
        gap_map.data.resize(gap_map.depth_max+1);

        for(uint64_t i = gap_map.depth_min;i <= gap_map.depth_max;i++){
            gap_map.z_num[i] = z_num[i];
            gap_map.x_num[i] = x_num[i];
            gap_map.data[i].resize(z_num[i]*x_num[i]);
        }

        uint64_t j;
#ifdef HAVE_OPENMP
        #pragma omp parallel for default(shared) schedule(dynamic) private(j)
#endif
        for (j = 0; j < total_number_non_empty_rows; ++j) {

            const uint64_t level = map_data.level[j];
            const uint64_t offset_pc_data =  x_num[level]* map_data.z[j] + map_data.x[j];
            const uint64_t global_begin = cumsum[j];
            const uint64_t number_gaps = map_data.number_gaps[j];

            YGap_map gap;

            gap_map.data[level][offset_pc_data].resize(1);

            for (uint64_t i = global_begin; i < (global_begin + number_gaps) ; ++i) {
                gap.y_end = map_data.y_end[i];
                gap.global_index_begin = map_data.global_index[i];

                auto hint = gap_map.data[level][offset_pc_data][0].map.end();
                gap_map.data[level][offset_pc_data][0].map.insert(hint,{map_data.y_begin[i],gap});
            }
        }
    }

    template<typename T>
    void rebuild_map(APR<T>& apr,MapStorageData& map_data){

        uint64_t z_;
        uint64_t x_;
        APRTimer apr_timer;
        apr_timer.verbose_flag = true;
        apr_timer.start_timer("rebuild map");



        std::vector<uint64_t> cumsum;
        cumsum.reserve(total_number_non_empty_rows);
        uint64_t counter=0;

        uint64_t j;

        for (j = 0; j < total_number_non_empty_rows; ++j) {
            cumsum.push_back(counter);
            counter+=(map_data.number_gaps[j]);
        }

        allocate_map(apr,map_data,cumsum);

        apr_timer.stop_timer();

        apr_timer.start_timer("forth loop");
        //////////////////
        ///
        /// Recalculate the iteration helpers
        ///
        //////////////////////

        //iteration helpers for by level
        global_index_by_level_begin.resize(l_max+1,0);
        global_index_by_level_end.resize(l_max+1,0);

        uint64_t cumsum_parts= 0;

        //set up the iteration helpers for by zslice
        global_index_by_level_and_z_begin.resize(l_max+1);
        global_index_by_level_and_z_end.resize(l_max+1);

        for(uint64_t i = l_min;i <= l_max;i++) {

            const unsigned int x_num_ = x_num[i];
            const unsigned int z_num_ = z_num[i];

            //set up the levels here.
            uint64_t cumsum_begin = cumsum_parts;

            global_index_by_level_and_z_begin[i].resize(z_num_,(-1));
            global_index_by_level_and_z_end[i].resize(z_num_,0);

            for (z_ = 0; z_ < z_num_; z_++) {
                uint64_t cumsum_begin_z = cumsum_parts;

                for (x_ = 0; x_ < x_num_; x_++) {
                    const size_t offset_pc_data = x_num_ * z_ + x_;
                    if(gap_map.data[i][offset_pc_data].size() > 0) {
                        for (auto const &element : gap_map.data[i][offset_pc_data][0].map) {
                            //count the number of particles in each gap
                            cumsum_parts += (element.second.y_end - element.first) + 1;
                        }
                    }
                }
                if(cumsum_parts!=cumsum_begin_z) {
                    global_index_by_level_and_z_end[i][z_] = cumsum_parts - 1;
                    global_index_by_level_and_z_begin[i][z_] = cumsum_begin_z;
                }
            }

            if(cumsum_parts!=cumsum_begin){
                //cumsum_begin++;
                global_index_by_level_begin[i] = cumsum_begin;
            }

            if(cumsum_parts!=cumsum_begin){
                global_index_by_level_end[i] = cumsum_parts-1;
            }
        }
        apr_timer.stop_timer();
    }


    template<typename T>
    void flatten_structure(const APR<T> &apr, MapStorageData &map_data)  {
        //
        //  Flatten the map access structure for writing the output
        //

        map_data.y_begin.reserve(total_number_gaps);
        map_data.y_end.reserve(total_number_gaps);
        map_data.global_index.reserve(total_number_gaps);

        //total_number_non_empty_rows
        map_data.x.reserve(total_number_non_empty_rows);
        map_data.z.reserve(total_number_non_empty_rows);
        map_data.level.reserve(total_number_non_empty_rows);
        map_data.number_gaps.reserve(total_number_non_empty_rows);

        uint64_t z_;
        uint64_t x_;

        for(uint64_t i = (apr.level_min());i <= apr.level_max();i++) {

            const unsigned int x_num_ = x_num[i];
            const unsigned int z_num_ = z_num[i];

            for (z_ = 0; z_ < z_num_; z_++) {
                for (x_ = 0; x_ < x_num_; x_++) {
                    const uint64_t offset_pc_data = x_num_ * z_ + x_;
                    if(gap_map.data[i][offset_pc_data].size()>0) {
                        map_data.x.push_back(x_);
                        map_data.z.push_back(z_);
                        map_data.level.push_back(i);
                        map_data.number_gaps.push_back(gap_map.data[i][offset_pc_data][0].map.size());

                        for (auto const &element : gap_map.data[i][offset_pc_data][0].map) {
                            map_data.y_begin.push_back(element.first);
                            map_data.y_end.push_back(element.second.y_end);
                            map_data.global_index.push_back(element.second.global_index_begin);
                        }
                    }

                }
            }
        }

    }

    template<typename T>
    void initialize_tree_access(const APR<T> &apr, const std::vector<PixelData<uint8_t>> &p_map) {
        //
        //  Initialize the new structure;
        //

        x_num.resize(l_max+1);
        y_num.resize(l_max+1);
        z_num.resize(l_max+1);

        for(int i = l_min;i <= l_max;i++){
            x_num[i] = p_map[i].x_num;
            y_num[i] = p_map[i].y_num;
            z_num[i] = p_map[i].z_num;
        }

        APRTimer apr_timer;
        apr_timer.verbose_flag = false;


        //initialize loop variables
        uint64_t x_;
        uint64_t z_;
        uint64_t y_,status;

        apr_timer.start_timer("init structure");

        ExtraPartCellData<std::pair<uint16_t,YGap_map>> y_begin;

        y_begin.depth_min = l_min;
        y_begin.depth_max = l_max;

        y_begin.z_num.resize(y_begin.depth_max+1);
        y_begin.x_num.resize(y_begin.depth_max+1);
        y_begin.data.resize(y_begin.depth_max+1);

        for (uint64_t i = y_begin.depth_min; i <= y_begin.depth_max; ++i) {
            y_begin.z_num[i] = z_num[i];
            y_begin.x_num[i] = x_num[i];
            y_begin.data[i].resize(z_num[i]*x_num[i]);
        }

<<<<<<< HEAD

        apr_timer.stop_timer();

        apr_timer.start_timer("create gaps");

        for(uint64_t i = (level_min);i <= level_max;i++) {
=======
        for(uint64_t i = (l_min);i <= l_max;i++) {
>>>>>>> 1a31fca9

            const uint64_t x_num_ = x_num[i];
            const uint64_t z_num_ = z_num[i];
            const uint64_t y_num_ = y_num[i];

#ifdef HAVE_OPENMP
#pragma omp parallel for schedule(dynamic) default(shared) private(z_, x_, y_, status) if(z_num_*x_num_ > 100)
#endif
            for (z_ = 0; z_ < z_num_; z_++) {

                for (x_ = 0; x_ < x_num_; x_++) {
                    const size_t offset_part_map = x_ * y_num_ + z_ * y_num_ * x_num_;
                    const size_t offset_pc_data = x_num_*z_ + x_;

                    uint16_t current = 0;
                    uint16_t previous = 0;

                    YGap_map gap;
                    gap.global_index_begin = 0;
                    uint64_t counter = 0;

                    for (y_ = 0; y_ < y_num_; y_++) {

                        status = p_map[i].mesh[offset_part_map + y_];
                        if(status > 0) {
                            current = 1;

                            if(previous == 0){
                                y_begin.data[i][offset_pc_data].push_back({y_,gap});

                            }
                        } else {
                            current = 0;

                            if(previous == 1){

                                (y_begin.data[i][offset_pc_data][counter]).second.y_end = (y_-1);
                                counter++;
                            }
                        }

                        previous = current;

                    }
                    //end node
                    if(previous==1) {

                        (y_begin.data[i][offset_pc_data][counter]).second.y_end = (y_num_-1);
                    }
                }

            }
        }

        apr_timer.stop_timer();


        uint64_t cumsum = 0;

        apr_timer.start_timer("forth loop");

        //iteration helpers for by level
        global_index_by_level_begin.resize(l_max+1,1);
        global_index_by_level_end.resize(l_max+1,0);

        cumsum= 0;

        total_number_gaps=0;

        uint64_t min_level_find = l_max;
        uint64_t max_level_find = l_min;

        //set up the iteration helpers for by zslice
        global_index_by_level_and_z_begin.resize(l_max+1);
        global_index_by_level_and_z_end.resize(l_max+1);

        for(uint64_t i = (l_min);i <= l_max;i++) {

            const unsigned int x_num_ = x_num[i];
            const unsigned int z_num_ = z_num[i];

            //set up the levels here.
            uint64_t cumsum_begin = cumsum;

            global_index_by_level_and_z_begin[i].resize(z_num_,(-1));
            global_index_by_level_and_z_end[i].resize(z_num_,0);

            for (z_ = 0; z_ < z_num_; z_++) {
                uint64_t cumsum_begin_z = cumsum;


                for (x_ = 0; x_ < x_num_; x_++) {
                    const size_t offset_pc_data = x_num_ * z_ + x_;
                    for (int j = 0; j < y_begin.data[i][offset_pc_data].size(); ++j) {

                        min_level_find = std::min(i,min_level_find);
                        max_level_find = std::max(i,max_level_find);

                        y_begin.data[i][offset_pc_data][j].second.global_index_begin = cumsum;

                        cumsum+=(y_begin.data[i][offset_pc_data][j].second.y_end-y_begin.data[i][offset_pc_data][j].first)+1;
                        total_number_gaps++;
                    }
                }
                if(cumsum!=cumsum_begin_z) {
                    global_index_by_level_and_z_end[i][z_] = cumsum - 1;
                    global_index_by_level_and_z_begin[i][z_] = cumsum_begin_z;
                }
            }

            if(cumsum!=cumsum_begin){
                //cumsum_begin++;
                global_index_by_level_begin[i] = cumsum_begin;
            }

            if(cumsum!=cumsum_begin){
                global_index_by_level_end[i] = cumsum-1;
            }
        }

        total_number_particles = cumsum;

        apr_timer.stop_timer();


        //set minimum level now to the first non-empty level.
        l_min = min_level_find;
        l_max = max_level_find;

        total_number_non_empty_rows=0;

        //allocate_map_insert(apr,y_begin);

        //gap_map.initialize_structure_parts_empty(apr);

<<<<<<< HEAD
        apr_timer.start_timer("set up gapmap");

        gap_map.depth_min = level_min;
        gap_map.depth_max = level_max;
=======
        gap_map.depth_min = l_min;
        gap_map.depth_max = l_max;
>>>>>>> 1a31fca9

        gap_map.z_num.resize(y_begin.depth_max+1);
        gap_map.x_num.resize(y_begin.depth_max+1);
        gap_map.data.resize(y_begin.depth_max+1);

        for (uint64_t i = gap_map.depth_min; i <= gap_map.depth_max; ++i) {
            gap_map.z_num[i] = z_num[i];
            gap_map.x_num[i] = x_num[i];
            gap_map.data[i].resize(z_num[i]*x_num[i]);
        }

        uint64_t counter_rows = 0;


        for (uint64_t i = (l_min); i <= l_max; i++) {
            const unsigned int x_num_ = x_num[i];
            const unsigned int z_num_ = z_num[i];
#ifdef HAVE_OPENMP
#pragma omp parallel for default(shared) schedule(dynamic) private(z_, x_) reduction(+:counter_rows)
#endif
            for (z_ = 0; z_ < z_num_; z_++) {
                for (x_ = 0; x_ < x_num_; x_++) {
                    const size_t offset_pc_data = x_num_ * z_ + x_;
                    if (y_begin.data[i][offset_pc_data].size() > 0) {
                        gap_map.data[i][offset_pc_data].resize(1);


                        gap_map.data[i][offset_pc_data][0].map.insert(y_begin.data[i][offset_pc_data].begin(),
                                                                      y_begin.data[i][offset_pc_data].end());

                        counter_rows++;
                    }
                }
            }
        }

        apr_timer.stop_timer();

<<<<<<< HEAD
        //apr_timer.start_timer("type set up");
=======
        particle_cell_type.data.resize(global_index_by_level_end[l_max-1]+1,0);
>>>>>>> 1a31fca9

        total_number_non_empty_rows = counter_rows;

//        APRIterator<T> apr_iterator(*this);
//
//        particle_cell_type.data.resize(global_index_by_level_end[level_max-1]+1,0);
//
//        uint64_t particle_number;
//
//        for (uint64_t level = apr_iterator.level_min(); level < apr_iterator.level_max(); ++level) {
//
//#ifdef HAVE_OPENMP
//#pragma omp parallel for schedule(static) private(particle_number) firstprivate(apr_iterator)
//#endif
//            for (particle_number = apr_iterator.particles_level_begin(level); particle_number <  apr_iterator.particles_level_end(level); ++particle_number) {
//                //
//                //  Parallel loop over level
//                //
//                apr_iterator.set_iterator_to_particle_by_number(particle_number);
//                const uint64_t offset_part_map = apr_iterator.x() * apr_iterator.spatial_index_y_max(apr_iterator.level()) + apr_iterator.z() * apr_iterator.spatial_index_y_max(apr_iterator.level()) * apr_iterator.spatial_index_x_max(apr_iterator.level());
//
//                particle_cell_type[apr_iterator] = p_map[apr_iterator.level()].mesh[offset_part_map + apr_iterator.y()];
//            }
//        }
//
//        apr_timer.stop_timer();
    }




};


#endif //PARTPLAY_APRACCESS_HPP<|MERGE_RESOLUTION|>--- conflicted
+++ resolved
@@ -865,16 +865,12 @@
             y_begin.data[i].resize(z_num[i]*x_num[i]);
         }
 
-<<<<<<< HEAD
 
         apr_timer.stop_timer();
 
         apr_timer.start_timer("create gaps");
 
-        for(uint64_t i = (level_min);i <= level_max;i++) {
-=======
         for(uint64_t i = (l_min);i <= l_max;i++) {
->>>>>>> 1a31fca9
 
             const uint64_t x_num_ = x_num[i];
             const uint64_t z_num_ = z_num[i];
@@ -1010,15 +1006,10 @@
 
         //gap_map.initialize_structure_parts_empty(apr);
 
-<<<<<<< HEAD
         apr_timer.start_timer("set up gapmap");
 
-        gap_map.depth_min = level_min;
-        gap_map.depth_max = level_max;
-=======
         gap_map.depth_min = l_min;
         gap_map.depth_max = l_max;
->>>>>>> 1a31fca9
 
         gap_map.z_num.resize(y_begin.depth_max+1);
         gap_map.x_num.resize(y_begin.depth_max+1);
@@ -1057,11 +1048,7 @@
 
         apr_timer.stop_timer();
 
-<<<<<<< HEAD
         //apr_timer.start_timer("type set up");
-=======
-        particle_cell_type.data.resize(global_index_by_level_end[l_max-1]+1,0);
->>>>>>> 1a31fca9
 
         total_number_non_empty_rows = counter_rows;
 
