#ifndef _ray_cast_num_h
#define _ray_cast_num_h
//////////////////////////////////////////////////
//
//
//  Bevan Cheeseman 2016
//
//  Ray casting numerics
//
//
//////////////////////////////////////////////////

#include <algorithm>
#include <iostream>
#include <vector>
#include <fstream>
#include <ctime>

#include "src/data_structures/APR/ExtraPartCellData.hpp"

#include "../data_structures/APR/APR.hpp"

#include "../../src/vis/Camera.h"
#include "../../src/vis/RaytracedObject.h"

class APRRaycaster {
    template<typename S,typename U>
    float perpsective_mesh_raycast(MeshData<S>& image);

public:

    int direction = 0;

    float height = 0.5;
    float radius_factor = 1.5;
    float theta_0 = 0;
    float theta_final = .1;
    float theta_delta = 0.01;

    float scale_y = 1.0;
    float scale_x = 1.0;
    float scale_z = 1.0;

    float jitter_factor = 0.5;

    bool jitter = false;

    std::string name = "raycast";

    APRRaycaster(){
    }

    template<typename U,typename S,typename V,class BinaryOperation>
    void perform_raycast(APR<U>& apr,ExtraParticleData<S>& particle_data,MeshData<V>& cast_views,BinaryOperation op);
};


template<typename U,typename S,typename V,class BinaryOperation>
void APRRaycaster::perform_raycast(APR<U>& apr,ExtraParticleData<S>& particle_data,MeshData<V>& cast_views,BinaryOperation op) {

    //
    //  Bevan Cheeseman 2018
    //
    //  Simple ray case example, multi ray, accumulating, parralell projection
    //
    //


    unsigned int imageWidth = apr.orginal_dimensions(1);
    unsigned int imageHeight = apr.orginal_dimensions(0);

    ////////////////////////////////
    //  Set up the projection stuff
    ///////////////////////////////

    float height = this->height;

    float radius = this->radius_factor * apr.orginal_dimensions(0);

    ///////////////////////////////////////////
    //
    //  Set up Perspective
    //
    ////////////////////////////////////////////

    float x0 = height * apr.orginal_dimensions(1) * this->scale_x;
    float y0 = apr.orginal_dimensions(0) * .5 * this->scale_y;
    float z0 = apr.orginal_dimensions(2) * .5 * this->scale_z;

    float x0f = height * apr.orginal_dimensions(1)* this->scale_x;
    float y0f = apr.orginal_dimensions(0) * .5 * this->scale_y;
    float z0f = apr.orginal_dimensions(2) * .5 * this->scale_z;

    float theta_0 = this->theta_0;
    float theta_f = this->theta_final;
    float theta_delta = this->theta_delta;

    int num_views = floor((theta_f - theta_0)/theta_delta) ;

    cast_views.initialize(imageHeight,imageWidth,num_views,0);

    unsigned int view_count = 0;
    float init_val=0;


    APRTimer timer;

    timer.verbose_flag = true;

    timer.start_timer("Compute APR maximum projection raycast");

    /////////////////////////////////////
    ///
    ///  Initialization of loop variables
    ///
    /////////////////////////////////////

    std::vector<MeshData<S>> depth_slice;
    depth_slice.resize(apr.level_max() + 1);

    std::vector<float> depth_vec;
    depth_vec.resize(apr.level_max() + 1);
    depth_slice[apr.level_max()].initialize(imageHeight,imageWidth,1,init_val);


    for(int i = apr.level_min();i < apr.level_max();i++){
        float d = pow(2,apr.level_max() - i);
        depth_slice[i].initialize(ceil(depth_slice[apr.level_max()].y_num/d),ceil(depth_slice[apr.level_max()].x_num/d),1,init_val);
        depth_vec[i] = d;
    }

    depth_vec[apr.level_max()] = 1;

    //jitter the parts to remove ray cast artifacts
    const bool jitter = this->jitter;
    const float jitter_factor = this->jitter_factor;

    ExtraParticleData<float> jitter_x;
    ExtraParticleData<float> jitter_y;
    ExtraParticleData<float> jitter_z;

    //initialize the iterator
    APRIterator<U> apr_iterator(apr);
    uint64_t particle_number;

    if(jitter){

        jitter_x.init(apr);
        jitter_y.init(apr);
        jitter_z.init(apr);

        for (particle_number = 0; particle_number < apr_iterator.total_number_particles(); ++particle_number) {
            apr_iterator.set_iterator_to_particle_by_number(particle_number);
            apr_iterator(jitter_x) = jitter_factor*((std::rand()-500)%1000)/1000.0;
            apr_iterator(jitter_y) = jitter_factor*((std::rand()-500)%1000)/1000.0;
            apr_iterator(jitter_z) = jitter_factor*((std::rand()-500)%1000)/1000.0;
        }
    }

    //main loop changing the view angle
    for (float theta = theta_0; theta <= theta_f; theta += theta_delta) {

        //////////////////////////////
        ///
        /// Create an projected image at each depth
        ///
        //////////////////////////////

        for(int i = apr.level_min();i <= apr.level_max();i++){
            std::fill(depth_slice[i].mesh.begin(),depth_slice[i].mesh.end(),init_val);
        }

        //////////////////////////////
        ///
        /// Set up the new camera views
        ///
        //////////////////////////////


        Camera cam = Camera(glm::vec3(x0, y0 + radius * sin(theta), z0 + radius * cos(theta)),
                            glm::fquat(1.0f, 0.0f, 0.0f, 0.0f));
        cam.setTargeted(glm::vec3(x0f, y0f, z0f));

        cam.setPerspectiveCamera((float) imageWidth / (float) imageHeight, (float) (60.0f / 180.0f * M_PI), 0.5f,
                                 70.0f);

        // ray traced object, sitting on the origin, with no rotation applied
        RaytracedObject o = RaytracedObject(glm::vec3(0.0f, 0.0f, 0.0f), glm::fquat(1.0f, 0.0f, 0.0f, 0.0f));

        glm::mat4 inverse_projection = glm::inverse(*cam.getProjection());
        glm::mat4 inverse_modelview = glm::inverse((*cam.getView()) * (*o.getModel()));

        const glm::mat4 mvp = (*cam.getProjection()) * (*cam.getView());

        const float x_camera = x0;
        const float y_camera = y0 + radius * sin(theta);
        const float z_camera = z0 + radius * cos(theta);

        ///////////////////////////////////////////
        ///
        /// Perform ray cast over APR
        ///
        /////////////////////////////////////////

        //  Set up the APR parallel iterators (these are required for the parallel iteration)

        float y_actual,x_actual,z_actual;

#ifdef HAVE_OPENMP
	#pragma omp parallel for schedule(static) private(particle_number,y_actual,x_actual,z_actual) firstprivate(apr_iterator,mvp)
#endif
        for (particle_number = 0; particle_number < apr_iterator.total_number_particles(); ++particle_number) {
            apr_iterator.set_iterator_to_particle_by_number(particle_number);

            //get apr info

            if(jitter){
                 y_actual = (apr_iterator.y() + 0.5 + apr_iterator(jitter_y))*this->scale_y*depth_vec[apr_iterator.level()];
                 x_actual = (apr_iterator.x() + 0.5 + apr_iterator(jitter_x))*this->scale_x*depth_vec[apr_iterator.level()];
                 z_actual = (apr_iterator.z() + 0.5 + apr_iterator(jitter_z))*this->scale_z*depth_vec[apr_iterator.level()];
            } else{
                 y_actual = apr_iterator.y_global()*this->scale_y;
                 x_actual = apr_iterator.x_global()*this->scale_x;
                 z_actual = apr_iterator.z_global()*this->scale_z;
            }

            const int level = apr_iterator.level();

            //set up the ray position
            glm::vec2 pos = o.worldToScreen(mvp, glm::vec3(x_actual ,y_actual, z_actual), depth_slice[level].x_num, depth_slice[level].y_num);

            const int dim1 = round(-pos.y);
            const int dim2 = round(-pos.x);

            if (dim1 > 0 & dim2 > 0 & (dim1 < depth_slice[level].y_num) &
                (dim2 < depth_slice[level].x_num)) {
                //get the particle value
                S temp_int = apr_iterator(particle_data);

                depth_slice[level].mesh[dim1 + (dim2) * depth_slice[level].y_num] = op(temp_int, depth_slice[level].mesh[dim1 + (dim2) * depth_slice[level].y_num]);
            }
        }

        //////////////////////////////////////////////
        ///
        /// Now merge the ray-casts between the different resolutions
        ///
        ////////////////////////////////////////////////

        uint64_t level;

        uint64_t level_min = apr.level_min();

        unsigned int y_,z_,x_,j_,i,k;

        for (level = (level_min); level < apr.level_max(); level++) {

            const int step_size = pow(2, apr.level_max() - level);
#ifdef HAVE_OPENMP
	#pragma omp parallel for default(shared) private(z_,x_,j_,i,k) schedule(guided) if (level > 8)
#endif
            for (x_ = 0; x_ < depth_slice[level].x_num; x_++) {
                //both z and x are explicitly accessed in the structure

                for (y_ = 0; y_ < depth_slice[level].y_num; y_++) {

                    const float curr_int = depth_slice[level].mesh[y_ + (x_) * depth_slice[level].y_num];

                    const int dim1 = y_ * step_size;
                    const int dim2 = x_ * step_size;

                    //add to all the required rays
                    const int offset_max_dim1 = std::min((int) depth_slice[apr.level_max()].y_num,
                                                         (int) (dim1 + step_size));
                    const int offset_max_dim2 = std::min((int) depth_slice[apr.level_max()].x_num,
                                                         (int) (dim2 + step_size));

                    if (curr_int > 0) {

                        for (k = dim2; k < offset_max_dim2; ++k) {
                            for (i = dim1; i < offset_max_dim1; ++i) {
                                depth_slice[apr.level_max()].mesh[i +
                                                                  (k) * depth_slice[apr.level_max()].y_num] = op(
                                        curr_int, depth_slice[apr.level_max()].mesh[i + (k) *
                                                                                        depth_slice[apr.level_max()].y_num]);

                            }
                        }
                    }

                }
            }
        }


        //copy data across
        std::copy(depth_slice[apr.level_max()].mesh.begin(),depth_slice[apr.level_max()].mesh.end(),cast_views.mesh.begin() + view_count*imageHeight*imageWidth);

        view_count++;
    }

    timer.stop_timer();
<<<<<<< HEAD
    std::chrono::duration<float> elapsed_seconds = timer.t2 - timer.t1;

    std::cout << elapsed_seconds.count()/(view_count*1.0) <<  " seconds per view" << std::endl;
=======
    float elapsed_seconds = timer.t2 - timer.t1;

    std::cout << elapsed_seconds/(view_count*1.0) <<  " seconds per view" << std::endl;
>>>>>>> af2096f6



};

template<typename S,typename U>
float APRRaycaster::perpsective_mesh_raycast(MeshData<S>& image) {
    //
    //  Bevan Cheeseman 2017
    //
    //  Max Ray Cast Proposective Projection
    //
    //

    unsigned int imageWidth = image.x_num;
    unsigned int imageHeight = image.y_num;

    float height = this->height;

    float radius = this->radius_factor * image.y_num;

    ///////////////////////////////////////////
    //
    //  Set up Perspective
    //
    ////////////////////////////////////////////

    float x0 = height * image.x_num * this->scale_x;
    float y0 = image.y_num * .5 * this->scale_y;
    float z0 = image.z_num * .5 * this->scale_z;

    float x0f = height * image.x_num * this->scale_x;
    float y0f = image.y_num * .5 * this->scale_y;
    float z0f = image.z_num * .5 * this->scale_z;

    float theta_0 = this->theta_0;
    float theta_f = this->theta_final;
    float theta_delta = this->theta_delta;

    int num_views = floor((theta_f - theta_0)/theta_delta) + 1;

    MeshData<S> cast_views;

    cast_views.initialize(imageHeight,imageWidth,num_views,0);

    Part_timer timer;

    timer.verbose_flag = false;

    uint64_t view_count = 0;

    timer.start_timer("ray cast mesh prospective");

    for (float theta = theta_0; theta <= theta_f; theta += theta_delta) {

        Camera cam = Camera(glm::vec3(x0, y0 + radius * sin(theta), z0 + radius * cos(theta)),
                            glm::fquat(1.0f, 0.0f, 0.0f, 0.0f));
        cam.setTargeted(glm::vec3(x0f, y0f, z0f));

        cam.setPerspectiveCamera((float) imageWidth / (float) imageHeight, (float) (60.0f / 180.0f * M_PI), 0.5f,
                                 70.0f);

//    cam.setOrthographicCamera(imageWidth, imageHeight, 1.0f, 200.0f);
        // ray traced object, sitting on the origin, with no rotation applied
        RaytracedObject o = RaytracedObject(glm::vec3(0.0f, 0.0f, 0.0f), glm::fquat(1.0f, 0.0f, 0.0f, 0.0f));

        glm::mat4 inverse_projection = glm::inverse(*cam.getProjection());
        glm::mat4 inverse_modelview = glm::inverse((*cam.getView()) * (*o.getModel()));

        const glm::mat4 mvp = (*cam.getProjection()) * (*cam.getView());


        MeshData<S> proj_img;
        proj_img.initialize(imageHeight, imageWidth, 1, 0);

        //Need to add here a parameters here


        bool end_domain = false;

        //choose random direction to propogate along

        int counter = 0;


        const int dir = this->direction;

        int z_, x_, j_, y_, i, k;

        //loop over the resolutions of the structure
        const unsigned int x_num_ = image.x_num;
        const unsigned int z_num_ = image.z_num;
        const float step_size = 1;
        const unsigned int y_num_ = image.y_num;

#ifdef HAVE_OPENMP
	#pragma omp parallel for default(shared) private(z_,x_,j_,i,k) firstprivate(mvp)
#endif
        for (z_ = 0; z_ < z_num_; z_++) {
            //both z and x are explicitly accessed in the structure

            for (x_ = 0; x_ < x_num_; x_++) {

                const unsigned int pc_offset = x_num_ * z_ + x_;

                for (j_ = 0; j_ < y_num_; j_++) {


                    glm::vec2 pos = o.worldToScreen(mvp, glm::vec3((float) x_*this->scale_x, (float) j_*this->scale_y, (float) z_*this->scale_z), imageWidth,
                                                    imageHeight);

                    const S temp_int = image.mesh[j_ + x_ * image.y_num + z_ * image.x_num * image.y_num];

                    const int dim1 = round(-pos.y);
                    const int dim2 = round(-pos.x);

                    if (dim1 > 0 & dim2 > 0 & (dim1 < proj_img.y_num) & (dim2 < proj_img.x_num)) {

                        proj_img.mesh[dim1 + (dim2) * proj_img.y_num] = std::max(temp_int, proj_img.mesh[dim1 + (dim2) *
                                                                                                                proj_img.y_num]);
                    }
                }
            }
        }

        std::copy(proj_img.mesh.begin(),proj_img.mesh.end(),cast_views.mesh.begin() + view_count*imageHeight*imageWidth);

        view_count++;


    }

    timer.stop_timer();
<<<<<<< HEAD
    std::chrono::duration<float> elapsed_seconds = timer.t2 - timer.t1;
=======
    float elapsed_seconds = timer.t2 - timer.t1;
>>>>>>> af2096f6


    debug_write(cast_views, this->name + "perspective_mesh_projection");

<<<<<<< HEAD
    return elapsed_seconds.count();
=======
    return elapsed_seconds;
>>>>>>> af2096f6


}





#endif<|MERGE_RESOLUTION|>--- conflicted
+++ resolved
@@ -300,16 +300,9 @@
     }
 
     timer.stop_timer();
-<<<<<<< HEAD
-    std::chrono::duration<float> elapsed_seconds = timer.t2 - timer.t1;
-
-    std::cout << elapsed_seconds.count()/(view_count*1.0) <<  " seconds per view" << std::endl;
-=======
     float elapsed_seconds = timer.t2 - timer.t1;
 
     std::cout << elapsed_seconds/(view_count*1.0) <<  " seconds per view" << std::endl;
->>>>>>> af2096f6
-
 
 
 };
@@ -442,22 +435,12 @@
     }
 
     timer.stop_timer();
-<<<<<<< HEAD
-    std::chrono::duration<float> elapsed_seconds = timer.t2 - timer.t1;
-=======
     float elapsed_seconds = timer.t2 - timer.t1;
->>>>>>> af2096f6
 
 
     debug_write(cast_views, this->name + "perspective_mesh_projection");
 
-<<<<<<< HEAD
-    return elapsed_seconds.count();
-=======
     return elapsed_seconds;
->>>>>>> af2096f6
-
-
 }
 
 
