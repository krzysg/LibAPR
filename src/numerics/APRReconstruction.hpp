--- conflicted
+++ resolved
@@ -78,13 +78,8 @@
 
     }
 
-<<<<<<< HEAD
-    template<typename U,typename V,typename S,typename T>
-    void interp_image_patch(APR<S>& apr, APRTree<S>& aprTree,PixelData<U>& img,ExtraParticleData<V>& parts,ExtraParticleData<T>& parts_tree,ReconPatch& reconPatch){
-=======
     template<typename U,typename V,typename S>
     void interp_image_patch(APR<S>& apr, APRTree &aprTree,PixelData<U>& img,ExtraParticleData<V>& parts,ExtraParticleData<V>& parts_tree,ReconPatch& reconPatch){
->>>>>>> 01582c61
         //
         //  Bevan Cheeseman 2016
         //
