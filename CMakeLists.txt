cmake_minimum_required(VERSION 2.8)
project(PartPlay)
# Run it out of source as cmake -H. -Bbuild ..

if(TESTS)
    find_package(GTest REQUIRED)
endif(TESTS)


find_package(OpenMP)
find_package(HDF5 REQUIRED)
find_package(SWIG 3.0 REQUIRED)
find_package(JNI REQUIRED)
INCLUDE(${SWIG_USE_FILE})

set(CMAKE_SWIG_OUTDIR "${CMAKE_CURRENT_SOURCE_DIR}/src/main/java/de/mpicbg/mosaic/apr")
set(CMAKE_SWIG_FLAGS -package de.mpicbg.mosaic.apr -Wall)
set(CMAKE_LIBRARY_OUTPUT_DIRECTORY "${CMAKE_CURRENT_SOURCE_DIR}/src/natives")

SET_SOURCE_FILES_PROPERTIES(libapr.i PROPERTIES CPLUSPLUS ON)

find_package(TIFF REQUIRED)

include_directories(${HDF5_INCLUDE_DIRS} ${TIFF_INCLUDE_DIR} ${GTEST_INCLUDE_DIRS} sources tests ${JNI_INCLUDE_DIRS} ${CMAKE_CURRENT_SOURCE_DIR})

SET(BUILD_TESTS OFF CACHE BOOL "")
SET(BUILD_BENCHMARKS OFF CACHE BOOL "")
add_subdirectory("external/c-blosc")
include_directories("external/c-blosc/blosc")

include_directories(${PROJECT_SOURCE_DIR}/external/glm)

set(CMAKE_CXX_STANDARD 11)
set(SOURCE_FILES

        test/tests.cpp

        test/k_test.cpp
        test/alg_cells_test.cpp

        test/test_tree/level_iterator_test.cpp
        test/test_tree/tree_fixtures.cpp
        test/test_tree/raytrace_test.cpp

        src/io/readimage.h
        src/io/writeimage.h
        src/io/parameters.cpp

        src/data_structures/meshclass.h
        src/data_structures/structure_parts.cpp

        src/algorithm/pipeline.cpp

        )

set(SOURCE_FILES_COMPILED
        src/data_structures/structure_parts.cpp
        src/data_structures/Tree/PartCellData.cpp
        src/io/parameters.cpp
        src/io/hdf5functions.cpp
        src/io/blosc_filter.c
        src/io/hdf5functions_blosc.cpp
        src/io/write_parts.cpp
        )


if (OPENMP_FOUND)
    set (CMAKE_C_FLAGS "${CMAKE_C_FLAGS} ${OpenMP_C_FLAGS}")
    set (CMAKE_CXX_FLAGS "${CMAKE_CXX_FLAGS} ${OpenMP_CXX_FLAGS}")
endif(OPENMP_FOUND)


# If you ever want to compile with icc it should look more or less like this:
#set(CMAKE_CXX_COMPILER /opt/intel/compilers_and_libraries_2016/linux/bin/intel64/icc)
#set(CMAKE_CXX_FLAGS "${CMAKE_CXX_FLAGS} -qopenmp -ip -ansi-alias -xCORE-AVX2 ")
#set(CMAKE_EXE_LINKER_FLAGS "${CMAKE_EXE_LINKER_FLAGS} -qopenmp")

if(CMAKE_COMPILER_IS_GNUCC)
    set(CMAKE_CXX_FLAGS "${CMAKE_CXX_FLAGS} -std=c++14 -O3 -ffast-math -I /usr/include/hdf5/serial/ -Bdynamic -ldl")
   #set(CMAKE_CXX_FLAGS "${CMAKE_CXX_FLAGS} -std=c++14 -O1  -I /usr/include/hdf5/serial/ ")
    set(CMAKE_CXX_FLAGS_RELEASE "${CMAKE_CXX_FLAGS}")
    set(CMAKE_CXX_FLAGS_DEBUG "${CMAKE_CXX_FLAGS} -std=c++11 -O0 -g -I /usr/include/hdf5/serial/")
    set(CMAKE_EXE_LINKER_FLAGS  "${CMAKE_EXE_LINKER_FLAGS} -Bdynamic -ldl ")
endif(CMAKE_COMPILER_IS_GNUCC)
if (CMAKE_CXX_COMPILER_ID MATCHES "Clang")
    MESSAGE(STATUS "CLANG DETECTED")

    if(CMAKE_BUILD_TYPE MATCHES "Release")
        MESSAGE(STATUS "RELEASE BUILD")
        set(CMAKE_CXX_FLAGS_RELEASE "${CMAKE_CXX_FLAGS} -std=c++14 -O3 -ffast-math")
    endif()

    if(CMAKE_BUILD_TYPE MATCHES "Debug")
        MESSAGE(STATUS "DEBUG BUILD")
        set(CMAKE_CXX_FLAGS_DEBUG  "${CMAKE_CXX_FLAGS} -std=c++14 -O0 -g")
    endif()

    set(CMAKE_CXX_FLAGS "${CMAKE_CXX_FLAGS} -std=c++14 -O3 -ffast-math -Bdynamic")

    if (NOT NO_OPENMP)
        set(CMAKE_CXX_FLAGS_DEBUG "${CMAKE_CXX_FLAGS_DEBUG} -fopenmp")
        set(CMAKE_CXX_FLAGS "${CMAKE_CXX_FLAGS} -fopenmp")
        set(CMAKE_CXX_FLAGS_RELEASE "${CMAKE_CXX_FLAGS_RELEASE} -fopenmp")
    endif()
endif()


if(TESTS)

    add_executable(testBspline
            test/tests.cpp
            test/bspline_test.cpp
            ${SOURCE_FILES_COMPILED}
            test/utils.cpp
            )
    add_executable(testVariance
            test/tests.cpp
            test/variance_test.cpp
            ${SOURCE_FILES_COMPILED}
            test/utils.cpp
            )
    add_executable(testLevel
            test/k_test.cpp
            ${SOURCE_FILES_COMPILED}
            test/utils.cpp
            )
    add_executable(testResult
            test/alg_cells_test.cpp
            src/io/write_parts.cpp
            ${SOURCE_FILES_COMPILED}
            test/utils.cpp
            )

    add_executable(testLevelIterator
            test/test_tree/tree_fixtures.cpp
            test/test_tree/level_iterator_test.cpp
            )

    add_executable(testTreeNeighbours
            test/test_tree/tree_fixtures.cpp
            test/test_tree/neighbours_test.cpp
	    test/utils.cpp
	    ${SOURCE_FILES_COMPILED}
            )

    add_executable(testTreeNeighboursFace
            test/test_tree/tree_fixtures.cpp
            test/test_tree/face_neighbours_test.cpp
            )

<<<<<<< HEAD
    add_executable(testRaytrace
            test/test_tree/tree_fixtures.cpp
            test/test_tree/raytrace_test.cpp
            ${SOURCE_FILES_COMPILED}
            test/utils.cpp
            )

    target_link_libraries(testBspline ${HDF5_LIBRARIES} ${GTEST_LIBRARIES} pthread tiff)
    target_link_libraries(testVariance ${HDF5_LIBRARIES} ${GTEST_LIBRARIES} pthread tiff)
    target_link_libraries(testLevel ${HDF5_LIBRARIES} ${GTEST_LIBRARIES} pthread tiff)
    target_link_libraries(testResult ${HDF5_LIBRARIES} ${GTEST_LIBRARIES} pthread tiff)
    target_link_libraries(testLevelIterator ${HDF5_LIBRARIES} ${GTEST_LIBRARIES} pthread tiff)
    target_link_libraries(testTreeNeighbours ${HDF5_LIBRARIES} ${GTEST_LIBRARIES} pthread tiff)
    target_link_libraries(testTreeNeighboursFace ${HDF5_LIBRARIES} ${GTEST_LIBRARIES} pthread tiff)
    target_link_libraries(testRaytrace ${HDF5_LIBRARIES} ${GTEST_LIBRARIES} pthread tiff)
=======
    add_executable(testSparsePartStruc
            test/test_tree/tree_fixtures.cpp

            #test/test_tree/create_part_cell_structure.cpp
            test/test_tree/sparse_rep_test.cpp
            ${SOURCE_FILES_COMPILED}
            test/utils.cpp
	        src/io/hdf5functions_blosc.cpp
            )

    target_link_libraries(testBspline ${HDF5_LIBRARIES} ${GTEST_LIBRARIES} pthread tiff blosc_shared)
    target_link_libraries(testVariance ${HDF5_LIBRARIES} ${GTEST_LIBRARIES} pthread tiff blosc_shared)
    target_link_libraries(testLevel ${HDF5_LIBRARIES} ${GTEST_LIBRARIES} pthread tiff blosc_shared)
    target_link_libraries(testResult ${HDF5_LIBRARIES} ${GTEST_LIBRARIES} pthread tiff blosc_shared)
    target_link_libraries(testLevelIterator ${HDF5_LIBRARIES} ${GTEST_LIBRARIES} pthread tiff blosc_shared)
    target_link_libraries(testTreeNeighbours ${HDF5_LIBRARIES} ${GTEST_LIBRARIES} pthread tiff blosc_shared)
    target_link_libraries(testTreeNeighboursFace ${HDF5_LIBRARIES} ${GTEST_LIBRARIES} pthread tiff blosc_shared)
    target_link_libraries(testSparsePartStruc ${HDF5_LIBRARIES} ${GTEST_LIBRARIES} pthread tiff blosc_shared)
>>>>>>> 6b6c34b2

endif(TESTS)

add_executable(Example_get_apr
        test/Examples/get_apr.cpp
        src/io/write_parts.cpp
        ${SOURCE_FILES_COMPILED}
	    #test/utils.cpp
        )

add_executable(Example_compute_cells
        test/Examples/compute_cells.cpp
        src/io/write_parts.cpp
        ${SOURCE_FILES_COMPILED}
        )

add_executable(Example_compute_parts
        test/Examples/compute_parts.cpp
        src/io/write_parts.cpp
        ${SOURCE_FILES_COMPILED}
        )

add_executable(Example_convert_full_format
        test/Examples/write_full_apr_format.cpp
        src/io/write_parts.cpp
        ${SOURCE_FILES_COMPILED}
        )

add_executable(Example_ray_cast
        test/Examples/ray_cast.cpp
        #test/utils.cpp
        ${SOURCE_FILES_COMPILED}
        src/vis/Camera.cpp src/vis/Camera.h src/vis/Object.cpp src/vis/Object.h src/vis/RaytracedObject.cpp src/vis/RaytracedObject.h)

add_executable(Example_vis
        test/Examples/vis_example.cpp
        #test/utils.cpp
        ${SOURCE_FILES_COMPILED}
        src/vis/Camera.cpp src/vis/Camera.h src/vis/Object.cpp src/vis/Object.h src/vis/RaytracedObject.cpp src/vis/RaytracedObject.h)

#add_executable(pipeline
 #   src/algorithm/pipeline.cpp
 #   src/io/write_parts.cpp
 #   ${SOURCE_FILES_COMPILED}
#)

add_executable(Example_filter
        test/Examples/filter_apr.cpp
        #test/utils.cpp
        src/io/write_parts.cpp
        ${SOURCE_FILES_COMPILED}
        )

add_executable(Example_enhance_apr
        test/Examples/Example_enhance_apr.cpp
        #test/utils.cpp
        src/io/write_parts.cpp
        ${SOURCE_FILES_COMPILED}
        )


add_executable(Example_segment_gc
    test/Examples/segmentation_apr.cpp
    external/maxflow-v3.04.src/maxflow.cpp
    external/maxflow-v3.04.src/graph.cpp
    #test/utils.cpp
    src/io/write_parts.cpp
    ${SOURCE_FILES_COMPILED} src/vis/Camera.cpp src/vis/Camera.h src/vis/Object.cpp src/vis/Object.h src/vis/RaytracedObject.cpp src/vis/RaytracedObject.h
)


add_executable(Example_neigh
        test/Examples/Example_neigh.cpp
        test/utils.cpp
        src/io/write_parts.cpp
        ${SOURCE_FILES_COMPILED}
        )



SWIG_ADD_MODULE(apr java libapr.i
#        src/io/partcell_io.cpp
        src/io/write_parts.cpp
        ${SOURCE_FILES_COMPILED}
#        src/algorithm/pipeline.cpp
        )

SWIG_LINK_LIBRARIES(apr ${HDF5_LIBRARIES} blosc_shared tiff)


#target_link_libraries(pipeline ${HDF5_LIBRARIES} pthread tiff blosc_shared)
target_link_libraries(Example_get_apr ${HDF5_LIBRARIES} pthread ${TIFF_LIBRARIES} blosc_shared)
target_link_libraries(Example_compute_cells ${HDF5_LIBRARIES} pthread tiff blosc_shared)
target_link_libraries(Example_compute_parts ${HDF5_LIBRARIES} pthread tiff blosc_shared)
target_link_libraries(Example_convert_full_format ${HDF5_LIBRARIES} pthread tiff blosc_shared)
target_link_libraries(Example_ray_cast ${HDF5_LIBRARIES} pthread tiff blosc_shared)
target_link_libraries(Example_vis ${HDF5_LIBRARIES} pthread tiff blosc_shared)
target_link_libraries(Example_filter ${HDF5_LIBRARIES} pthread tiff blosc_shared)
target_link_libraries(Example_segment_gc ${HDF5_LIBRARIES} pthread tiff blosc_shared)
target_link_libraries(Example_enhance_apr ${HDF5_LIBRARIES} pthread tiff blosc_shared)
target_link_libraries(Example_neigh ${HDF5_LIBRARIES} pthread tiff blosc_shared)

set_target_properties(blosc_shared PROPERTIES
        RUNTIME_OUTPUT_DIRECTORY_DEBUG ${PROJECT_BINARY_DIR})
set_target_properties(blosc_shared PROPERTIES
        RUNTIME_OUTPUT_DIRECTORY_RELEASE ${PROJECT_BINARY_DIR})

list( APPEND ExternalSharedLibraries "${TIFF_LIBRARIES}" )
message( STATUS "\tCopying shared libraries..." )
file( COPY ${ExternalSharedLibraries} DESTINATION "${PROJECT_BINARY_DIR}")

if(BENCHMARKS)

    #   Benchmark codes, requries the SynImage Code


    if(SynImage_PATH)

    FIND_PACKAGE(ArrayFire REQUIRED)
    # If ArrayFire is found, the following variables will be defined:
    #
    # ArrayFire_INCLUDE_DIRS    - Location of ArrayFire's include directory.
    # ArrayFire_LIBRARIES       - Location of ArrayFire's libraries. This will default
    #                             to a GPU backend if one is found.
    # ArrayFire_FOUND           - True if ArrayFire has been located
    #
    # You may provide a hint to where ArrayFire's root directory may be located
    # by setting ArrayFire_DIR.
    #
    # ----------------------------------------------------------------------------
    #
    # ArrayFire_CPU_FOUND        - True of the ArrayFire CPU library has been found.
    # ArrayFire_CPU_LIBRARIES    - Location of ArrayFire's CPU library, if found
    # ArrayFire_CUDA_FOUND       - True of the ArrayFire CUDA library has been found.
    # ArrayFire_CUDA_LIBRARIES   - Location of ArrayFire's CUDA library, if found
    # ArrayFire_OpenCL_FOUND     - True of the ArrayFire OpenCL library has been found.
    # ArrayFire_OpenCL_LIBRARIES - Location of ArrayFire's OpenCL library, if found

    SET(INSTALL_SYNIMAGE_DIR ${SynImage_PATH})

    MESSAGE(STATUS ${SynImage_PATH})

    set(BENCHMARK_SOURCE_FILES  external/maxflow-v3.04.src/maxflow.cpp
            external/maxflow-v3.04.src/graph.cpp src/vis/Camera.cpp src/vis/Camera.h src/vis/Object.cpp src/vis/Object.h src/vis/RaytracedObject.cpp src/vis/RaytracedObject.h)

    # Include the ArrayFire hreaders
    INCLUDE_DIRECTORIES(${ArrayFire_INCLUDE_DIRS})
    INCLUDE_DIRECTORIES(${SynImage_PATH}/src/)

    # ArrayFire OpenCL backend
    FIND_PACKAGE(OpenCL)
    IF(${ArrayFire_OpenCL_FOUND} AND ${OpenCL_FOUND})
        # We need to find OpenCL as transitive linking is disabled on some OSes
        MESSAGE(STATUS "ArrayFire OpenCL backend found.")
        ADD_EXECUTABLE(SynImageGen benchmarks/test_syn_gen.cpp  ${SOURCE_FILES_COMPILED}  ${BENCHMARK_SOURCE_FILES})
        ADD_EXECUTABLE(TestBenchmark benchmarks/test_benchmark.cpp  ${SOURCE_FILES_COMPILED} ${BENCHMARK_SOURCE_FILES} )

        ADD_EXECUTABLE(IncreaseDomain benchmarks/benchmark_increase_domain.cpp  ${SOURCE_FILES_COMPILED} ${BENCHMARK_SOURCE_FILES} )

        ADD_EXECUTABLE(IncreaseInfo benchmarks/benchmark_increase_info.cpp  ${SOURCE_FILES_COMPILED} ${BENCHMARK_SOURCE_FILES} )

        ADD_EXECUTABLE(IncreaseRelError benchmarks/benchmark_increase_rel_error.cpp  ${SOURCE_FILES_COMPILED} ${BENCHMARK_SOURCE_FILES} )

        ADD_EXECUTABLE(IncreaseZoom benchmarks/benchmark_increase_zoom.cpp  ${SOURCE_FILES_COMPILED} ${BENCHMARK_SOURCE_FILES} )

        ADD_EXECUTABLE(IncreaseInfoandDomain benchmarks/increase_info_and_domain.cpp  ${SOURCE_FILES_COMPILED} ${BENCHMARK_SOURCE_FILES} )

        ADD_EXECUTABLE(RealData benchmarks/benchmark_real_data.cpp  ${SOURCE_FILES_COMPILED} ${BENCHMARK_SOURCE_FILES} )

        ADD_EXECUTABLE(FixRatio benchmarks/benchmark_fix_ratio.cpp  ${SOURCE_FILES_COMPILED} ${BENCHMARK_SOURCE_FILES} )

        ADD_EXECUTABLE(GenSingleImage benchmarks/generate_single_image.cpp  ${SOURCE_FILES_COMPILED} ${BENCHMARK_SOURCE_FILES} )

        ADD_EXECUTABLE(GenAPRTime benchmarks/Generate_APR_Time.cpp  ${SOURCE_FILES_COMPILED} ${BENCHMARK_SOURCE_FILES} )

        ADD_EXECUTABLE(TestLocalScale benchmarks/benchmark_local_scale.cpp  ${SOURCE_FILES_COMPILED} ${BENCHMARK_SOURCE_FILES} )

        ADD_EXECUTABLE(GenAnisoImage benchmarks/generate_anisotropic_single.cpp  ${SOURCE_FILES_COMPILED} ${BENCHMARK_SOURCE_FILES} )

        ADD_EXECUTABLE(BenchAnisoImage benchmarks/benchmark_aniso.cpp  ${SOURCE_FILES_COMPILED} ${BENCHMARK_SOURCE_FILES} )


        TARGET_LINK_LIBRARIES(SynImageGen ${ArrayFire_OpenCL_LIBRARIES}
                ${OpenCL_LIBRARIES} ${CMAKE_THREAD_LIBS_INIT} ${HDF5_LIBRARIES} pthread tiff blosc)
        TARGET_LINK_LIBRARIES(TestBenchmark ${ArrayFire_OpenCL_LIBRARIES}
                ${OpenCL_LIBRARIES} ${CMAKE_THREAD_LIBS_INIT} ${HDF5_LIBRARIES} pthread tiff blosc)

        TARGET_LINK_LIBRARIES(IncreaseDomain ${ArrayFire_OpenCL_LIBRARIES}
                ${OpenCL_LIBRARIES} ${CMAKE_THREAD_LIBS_INIT} ${HDF5_LIBRARIES} pthread tiff blosc)

        TARGET_LINK_LIBRARIES(IncreaseInfo ${ArrayFire_OpenCL_LIBRARIES}
                ${OpenCL_LIBRARIES} ${CMAKE_THREAD_LIBS_INIT} ${HDF5_LIBRARIES} pthread tiff blosc)

        TARGET_LINK_LIBRARIES(IncreaseRelError ${ArrayFire_OpenCL_LIBRARIES}
                ${OpenCL_LIBRARIES} ${CMAKE_THREAD_LIBS_INIT} ${HDF5_LIBRARIES} pthread tiff blosc)

        TARGET_LINK_LIBRARIES(IncreaseZoom ${ArrayFire_OpenCL_LIBRARIES}
                ${OpenCL_LIBRARIES} ${CMAKE_THREAD_LIBS_INIT} ${HDF5_LIBRARIES} pthread tiff blosc)

        TARGET_LINK_LIBRARIES(IncreaseInfoandDomain ${ArrayFire_OpenCL_LIBRARIES}
                ${OpenCL_LIBRARIES} ${CMAKE_THREAD_LIBS_INIT} ${HDF5_LIBRARIES} pthread tiff blosc)

        TARGET_LINK_LIBRARIES(RealData ${ArrayFire_OpenCL_LIBRARIES}
                ${OpenCL_LIBRARIES} ${CMAKE_THREAD_LIBS_INIT} ${HDF5_LIBRARIES} pthread tiff blosc)

        TARGET_LINK_LIBRARIES(FixRatio ${ArrayFire_OpenCL_LIBRARIES}
                ${OpenCL_LIBRARIES} ${CMAKE_THREAD_LIBS_INIT} ${HDF5_LIBRARIES} pthread tiff blosc)

        TARGET_LINK_LIBRARIES(GenSingleImage ${ArrayFire_OpenCL_LIBRARIES}
                ${OpenCL_LIBRARIES} ${CMAKE_THREAD_LIBS_INIT} ${HDF5_LIBRARIES} pthread tiff blosc)

        TARGET_LINK_LIBRARIES(GenAPRTime ${ArrayFire_OpenCL_LIBRARIES}
                ${OpenCL_LIBRARIES} ${CMAKE_THREAD_LIBS_INIT} ${HDF5_LIBRARIES} pthread tiff blosc)

        TARGET_LINK_LIBRARIES(TestLocalScale ${ArrayFire_OpenCL_LIBRARIES}
                ${OpenCL_LIBRARIES} ${CMAKE_THREAD_LIBS_INIT} ${HDF5_LIBRARIES} pthread tiff blosc)

        TARGET_LINK_LIBRARIES(GenAnisoImage ${ArrayFire_OpenCL_LIBRARIES}
                ${OpenCL_LIBRARIES} ${CMAKE_THREAD_LIBS_INIT} ${HDF5_LIBRARIES} pthread tiff blosc)

        TARGET_LINK_LIBRARIES(BenchAnisoImage ${ArrayFire_OpenCL_LIBRARIES}
                ${OpenCL_LIBRARIES} ${CMAKE_THREAD_LIBS_INIT} ${HDF5_LIBRARIES} pthread tiff blosc)

        add_executable(Example_analysis
                ${BENCHMARK_SOURCE_FILES}
                test/utils.cpp
                src/io/write_parts.cpp
                ${SOURCE_FILES_COMPILED}
                test/Examples/analyze_apr.cpp )

        TARGET_LINK_LIBRARIES(Example_analysis ${ArrayFire_OpenCL_LIBRARIES}
                ${OpenCL_LIBRARIES} ${CMAKE_THREAD_LIBS_INIT} ${HDF5_LIBRARIES} pthread tiff blosc)

    ENDIF()

    if(${ArrayFire_CPU_FOUND})
        MESSAGE(STATUS "ArrayFire CPU backend found.")
        ADD_EXECUTABLE(SynImageGen_cpu benchmarks/test_syn_gen.cpp ${BENCHMARK_SOURCE_FILES}  ${SOURCE_FILES_COMPILED})
        TARGET_LINK_LIBRARIES(SynImageGen_cpu ${ArrayFire_CPU_LIBRARIES} ${HDF5_LIBRARIES} pthread tiff blosc
                ${CMAKE_THREAD_LIBS_INIT})
    ENDIF()

    else()
        MESSAGE(STATUS " Need to set SynImage_PATH to syn image repository using -DSynImage_PATH")

    endif(SynImage_PATH)


endif(BENCHMARKS)
<|MERGE_RESOLUTION|>--- conflicted
+++ resolved
@@ -148,7 +148,6 @@
             test/test_tree/face_neighbours_test.cpp
             )
 
-<<<<<<< HEAD
     add_executable(testRaytrace
             test/test_tree/tree_fixtures.cpp
             test/test_tree/raytrace_test.cpp
@@ -156,15 +155,6 @@
             test/utils.cpp
             )
 
-    target_link_libraries(testBspline ${HDF5_LIBRARIES} ${GTEST_LIBRARIES} pthread tiff)
-    target_link_libraries(testVariance ${HDF5_LIBRARIES} ${GTEST_LIBRARIES} pthread tiff)
-    target_link_libraries(testLevel ${HDF5_LIBRARIES} ${GTEST_LIBRARIES} pthread tiff)
-    target_link_libraries(testResult ${HDF5_LIBRARIES} ${GTEST_LIBRARIES} pthread tiff)
-    target_link_libraries(testLevelIterator ${HDF5_LIBRARIES} ${GTEST_LIBRARIES} pthread tiff)
-    target_link_libraries(testTreeNeighbours ${HDF5_LIBRARIES} ${GTEST_LIBRARIES} pthread tiff)
-    target_link_libraries(testTreeNeighboursFace ${HDF5_LIBRARIES} ${GTEST_LIBRARIES} pthread tiff)
-    target_link_libraries(testRaytrace ${HDF5_LIBRARIES} ${GTEST_LIBRARIES} pthread tiff)
-=======
     add_executable(testSparsePartStruc
             test/test_tree/tree_fixtures.cpp
 
@@ -183,7 +173,7 @@
     target_link_libraries(testTreeNeighbours ${HDF5_LIBRARIES} ${GTEST_LIBRARIES} pthread tiff blosc_shared)
     target_link_libraries(testTreeNeighboursFace ${HDF5_LIBRARIES} ${GTEST_LIBRARIES} pthread tiff blosc_shared)
     target_link_libraries(testSparsePartStruc ${HDF5_LIBRARIES} ${GTEST_LIBRARIES} pthread tiff blosc_shared)
->>>>>>> 6b6c34b2
+    target_link_libraries(testRaytrace ${HDF5_LIBRARIES} ${GTEST_LIBRARIES} pthread tiff blosc_shared)
 
 endif(TESTS)
 
