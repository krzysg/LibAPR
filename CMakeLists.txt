cmake_minimum_required(VERSION 3.2)
project(PartPlay)
# Run it out of source as cmake -H. -Bbuild ..

set(CMAKE_CXX_STANDARD 14)

if(TESTS)
    find_package(GTest REQUIRED)
endif(TESTS)


find_package(OpenMP REQUIRED)

#set(_SAVED_HDF5_DIR ${HDF5_DIR})
find_package(HDF5 REQUIRED)
#find_package(HDF5 COMPONENTS CXX C NO_MODULE REQUIRED shared)
#IF(NOT HDF5_FOUND)
#	message("HDF5 not found via installed module, trying CMake's find...")
#	set(HDF5_DIR ${_SAVED_HDF5_DIR} CACHE PATH "HDF5 install dir" FORCE)
#	find_package(HDF5 "1.8.17" REQUIRED)
#ELSE()
#message("HDF includes at ${HDF5_INCLUDE_DIR}, ${HDF5_CXX_SHARED_LIBRARY} ${HDF5_C_SHARED_LIBRARY}")
#set(HDF5_INCLUDE_DIRS "${HDF5_INCLUDE_DIRS}")
#set(HDF5_LINK_LIBRARIES ${HDF5_CXX_SHARED_LIBRARY} ${HDF5_C_SHARED_LIBRARY})
#set(CMAKE_CXX_FLAGS "${CMAKE_CXX_FLAGS} -DH5_BUILT_AS_DYNAMIC_LIB")
#ENDIF()

find_package(Threads)
find_package(SWIG 3.0 REQUIRED)
find_package(JNI REQUIRED)
INCLUDE(${SWIG_USE_FILE})

set(CMAKE_SWIG_OUTDIR "${CMAKE_CURRENT_SOURCE_DIR}/src/main/java/de/mpicbg/mosaic/apr")
set(CMAKE_SWIG_FLAGS -package de.mpicbg.mosaic.apr -Wall)
set(CMAKE_LIBRARY_OUTPUT_DIRECTORY "${CMAKE_CURRENT_SOURCE_DIR}/src/natives")

SET_SOURCE_FILES_PROPERTIES(libapr.i PROPERTIES CPLUSPLUS ON)

find_package(TIFF REQUIRED)

include_directories(${HDF5_INCLUDE_DIRS} ${HDF5_INCLUDE_DIR} ${TIFF_INCLUDE_DIR} ${GTEST_INCLUDE_DIRS} sources tests ${JNI_INCLUDE_DIRS} ${CMAKE_CURRENT_SOURCE_DIR})

SET(BUILD_TESTS OFF CACHE BOOL "")
SET(BUILD_BENCHMARKS OFF CACHE BOOL "")
add_subdirectory("external/c-blosc")
include_directories("external/c-blosc/blosc")

include_directories(${PROJECT_SOURCE_DIR}/external/glm)

set(SOURCE_FILES

        test/tests.cpp

        test/k_test.cpp
        test/alg_cells_test.cpp

        test/test_tree/level_iterator_test.cpp
        test/test_tree/tree_fixtures.cpp
        test/test_tree/raytrace_test.cpp

        src/io/readimage.h
        src/io/writeimage.h
        src/io/parameters.cpp

        src/data_structures/meshclass.h
        src/data_structures/structure_parts.cpp

        src/algorithm/pipeline.cpp

        )

set(SOURCE_FILES_COMPILED
        src/data_structures/structure_parts.cpp
        src/data_structures/Tree/PartCellData.cpp
        src/io/parameters.cpp
        src/io/hdf5functions.cpp
        src/io/blosc_filter.c
        src/io/hdf5functions_blosc.cpp
        src/io/write_parts.cpp
        )


if (OPENMP_FOUND)
    set (CMAKE_C_FLAGS "${CMAKE_C_FLAGS} ${OpenMP_C_FLAGS}")
    set (CMAKE_CXX_FLAGS "${CMAKE_CXX_FLAGS} ${OpenMP_CXX_FLAGS}")
endif(OPENMP_FOUND)


# If you ever want to compile with icc it should look more or less like this:
#set(CMAKE_CXX_COMPILER /opt/intel/compilers_and_libraries_2016/linux/bin/intel64/icc)
#set(CMAKE_CXX_FLAGS "${CMAKE_CXX_FLAGS} -qopenmp -ip -ansi-alias -xCORE-AVX2 ")
#set(CMAKE_EXE_LINKER_FLAGS "${CMAKE_EXE_LINKER_FLAGS} -qopenmp")

if(CMAKE_COMPILER_IS_GNUCC)
    set(CMAKE_CXX_FLAGS "${CMAKE_CXX_FLAGS} -std=c++14 -O3 -ffast-math -I /usr/include/hdf5/serial/ -Bdynamic -ldl")
   #set(CMAKE_CXX_FLAGS "${CMAKE_CXX_FLAGS} -std=c++14 -O1  -I /usr/include/hdf5/serial/ ")
    set(CMAKE_CXX_FLAGS_RELEASE "${CMAKE_CXX_FLAGS}")
    set(CMAKE_CXX_FLAGS_DEBUG "${CMAKE_CXX_FLAGS} -std=c++11 -O0 -g -I /usr/include/hdf5/serial/")
    set(CMAKE_EXE_LINKER_FLAGS  "${CMAKE_EXE_LINKER_FLAGS} -Bdynamic -ldl ")
endif(CMAKE_COMPILER_IS_GNUCC)
if (CMAKE_CXX_COMPILER_ID MATCHES "Clang")
    MESSAGE(STATUS "CLANG DETECTED")

    if(CMAKE_BUILD_TYPE MATCHES "Release")
        MESSAGE(STATUS "RELEASE BUILD")
        set(CMAKE_CXX_FLAGS_RELEASE "${CMAKE_CXX_FLAGS} -std=c++14 -O3 -ffast-math")
    endif()

    if(CMAKE_BUILD_TYPE MATCHES "Debug")
        MESSAGE(STATUS "DEBUG BUILD")
        set(CMAKE_CXX_FLAGS_DEBUG  "${CMAKE_CXX_FLAGS} -std=c++14 -O0 -g")
    endif()

    set(CMAKE_CXX_FLAGS "${CMAKE_CXX_FLAGS} -std=c++14")

    if (NOT NO_OPENMP)
        set(CMAKE_CXX_FLAGS_DEBUG "${CMAKE_CXX_FLAGS_DEBUG} -fopenmp")
        set(CMAKE_CXX_FLAGS "${CMAKE_CXX_FLAGS} -fopenmp")
        set(CMAKE_CXX_FLAGS_RELEASE "${CMAKE_CXX_FLAGS_RELEASE} -fopenmp")
    endif()
endif()


if(TESTS)

    add_executable(testBspline
            test/tests.cpp
            test/bspline_test.cpp
            ${SOURCE_FILES_COMPILED}
            test/utils.cpp
            )
    add_executable(testVariance
            test/tests.cpp
            test/variance_test.cpp
            ${SOURCE_FILES_COMPILED}
            test/utils.cpp
            )
    add_executable(testLevel
            test/k_test.cpp
            ${SOURCE_FILES_COMPILED}
            test/utils.cpp
            )
    add_executable(testResult
            test/alg_cells_test.cpp
            src/io/write_parts.cpp
            ${SOURCE_FILES_COMPILED}
            test/utils.cpp
            )

    add_executable(testLevelIterator
            test/test_tree/tree_fixtures.cpp
            test/test_tree/level_iterator_test.cpp
            )

    add_executable(testTreeNeighbours
            test/test_tree/tree_fixtures.cpp
            test/test_tree/neighbours_test.cpp
	    test/utils.cpp
	    ${SOURCE_FILES_COMPILED}
            )

    add_executable(testTreeNeighboursFace
            test/test_tree/tree_fixtures.cpp
            test/test_tree/face_neighbours_test.cpp
            )

    add_executable(testRaytrace
            test/test_tree/tree_fixtures.cpp
            test/test_tree/raytrace_test.cpp
            ${SOURCE_FILES_COMPILED}
            test/utils.cpp
            )

    add_executable(testSparsePartStruc
            test/test_tree/tree_fixtures.cpp

            #test/test_tree/create_part_cell_structure.cpp
            test/test_tree/sparse_rep_test.cpp
            ${SOURCE_FILES_COMPILED}
            test/utils.cpp
	        src/io/hdf5functions_blosc.cpp
            )

<<<<<<< HEAD
    target_link_libraries(testBspline ${HDF5_LIBRARIES} ${GTEST_LIBRARIES} pthread tiff blosc_shared)
    target_link_libraries(testVariance ${HDF5_LIBRARIES} ${GTEST_LIBRARIES} pthread tiff blosc_shared)
    target_link_libraries(testLevel ${HDF5_LIBRARIES} ${GTEST_LIBRARIES} pthread tiff blosc_shared)
    target_link_libraries(testResult ${HDF5_LIBRARIES} ${GTEST_LIBRARIES} pthread tiff blosc_shared)
    target_link_libraries(testLevelIterator ${HDF5_LIBRARIES} ${GTEST_LIBRARIES} pthread tiff blosc_shared)
    target_link_libraries(testTreeNeighbours ${HDF5_LIBRARIES} ${GTEST_LIBRARIES} pthread tiff blosc_shared)
    target_link_libraries(testTreeNeighboursFace ${HDF5_LIBRARIES} ${GTEST_LIBRARIES} pthread tiff blosc_shared)
    target_link_libraries(testSparsePartStruc ${HDF5_LIBRARIES} ${GTEST_LIBRARIES} pthread tiff blosc_shared)
    target_link_libraries(testRaytrace ${HDF5_LIBRARIES} ${GTEST_LIBRARIES} pthread tiff blosc_shared)
=======
    target_link_libraries(testBspline ${HDF5_LIBRARIES} ${GTEST_LIBRARIES} ${CMAKE_THREAD_LIBS_INIT} ${TIFF_LIBRARIES} blosc_shared)
    target_link_libraries(testVariance ${HDF5_LIBRARIES} ${GTEST_LIBRARIES} ${CMAKE_THREAD_LIBS_INIT} ${TIFF_LIBRARIES} blosc_shared)
    target_link_libraries(testLevel ${HDF5_LIBRARIES} ${GTEST_LIBRARIES} ${CMAKE_THREAD_LIBS_INIT} ${TIFF_LIBRARIES} blosc_shared)
    target_link_libraries(testResult ${HDF5_LIBRARIES} ${GTEST_LIBRARIES} ${CMAKE_THREAD_LIBS_INIT} ${TIFF_LIBRARIES} blosc_shared)
    target_link_libraries(testLevelIterator ${HDF5_LIBRARIES} ${GTEST_LIBRARIES} ${CMAKE_THREAD_LIBS_INIT} ${TIFF_LIBRARIES} blosc_shared)
    target_link_libraries(testTreeNeighbours ${HDF5_LIBRARIES} ${GTEST_LIBRARIES} ${CMAKE_THREAD_LIBS_INIT} ${TIFF_LIBRARIES} blosc_shared)
    target_link_libraries(testTreeNeighboursFace ${HDF5_LIBRARIES} ${GTEST_LIBRARIES} ${CMAKE_THREAD_LIBS_INIT} ${TIFF_LIBRARIES} blosc_shared)
    target_link_libraries(testSparsePartStruc ${HDF5_LIBRARIES} ${GTEST_LIBRARIES} ${CMAKE_THREAD_LIBS_INIT} ${TIFF_LIBRARIES} blosc_shared)
>>>>>>> cf0e1e95

endif(TESTS)

add_executable(Example_get_apr
        test/Examples/get_apr.cpp
        src/io/write_parts.cpp
        ${SOURCE_FILES_COMPILED}
	    #test/utils.cpp
        )

add_executable(Example_compute_cells
        test/Examples/compute_cells.cpp
        src/io/write_parts.cpp
        ${SOURCE_FILES_COMPILED}
        )

add_executable(Example_compute_parts
        test/Examples/compute_parts.cpp
        src/io/write_parts.cpp
        ${SOURCE_FILES_COMPILED}
        )

add_executable(Example_convert_full_format
        test/Examples/write_full_apr_format.cpp
        src/io/write_parts.cpp
        ${SOURCE_FILES_COMPILED}
        )

add_executable(Example_ray_cast
        test/Examples/ray_cast.cpp
        #test/utils.cpp
        ${SOURCE_FILES_COMPILED}
        src/vis/Camera.cpp src/vis/Camera.h src/vis/Object.cpp src/vis/Object.h src/vis/RaytracedObject.cpp src/vis/RaytracedObject.h)

add_executable(Example_vis
        test/Examples/vis_example.cpp
        #test/utils.cpp
        ${SOURCE_FILES_COMPILED}
        src/vis/Camera.cpp src/vis/Camera.h src/vis/Object.cpp src/vis/Object.h src/vis/RaytracedObject.cpp src/vis/RaytracedObject.h)

#add_executable(pipeline
 #   src/algorithm/pipeline.cpp
 #   src/io/write_parts.cpp
 #   ${SOURCE_FILES_COMPILED}
#)

add_executable(Example_filter
        test/Examples/filter_apr.cpp
        #test/utils.cpp
        src/io/write_parts.cpp
        ${SOURCE_FILES_COMPILED}
        )

add_executable(Example_enhance_apr
        test/Examples/Example_enhance_apr.cpp
        #test/utils.cpp
        src/io/write_parts.cpp
        ${SOURCE_FILES_COMPILED}
        )


add_executable(Example_segment_gc
    test/Examples/segmentation_apr.cpp
    external/maxflow-v3.04.src/maxflow.cpp
    external/maxflow-v3.04.src/graph.cpp
    #test/utils.cpp
    src/io/write_parts.cpp
    ${SOURCE_FILES_COMPILED} src/vis/Camera.cpp src/vis/Camera.h src/vis/Object.cpp src/vis/Object.h src/vis/RaytracedObject.cpp src/vis/RaytracedObject.h
)


add_executable(Example_neigh
        test/Examples/Example_neigh.cpp
        test/utils.cpp
        src/io/write_parts.cpp
        ${SOURCE_FILES_COMPILED}
        )




SWIG_ADD_LIBRARY(apr 
	LANGUAGE java 
	SOURCES libapr.i
        src/io/write_parts.cpp
        ${SOURCE_FILES_COMPILED}
	TYPE SHARED)

SWIG_LINK_LIBRARIES(apr ${HDF5_LIBRARIES} blosc_static ${TIFF_LIBRARIES})

target_link_libraries(pipeline ${HDF5_LIBRARIES} ${CMAKE_THREAD_LIBS_INIT} ${TIFF_LIBRARIES} blosc_shared)
target_link_libraries(Example_get_apr ${HDF5_LIBRARIES} ${CMAKE_THREAD_LIBS_INIT} ${TIFF_LIBRARIES} blosc_shared)
target_link_libraries(Example_compute_cells ${HDF5_LIBRARIES} ${CMAKE_THREAD_LIBS_INIT} ${TIFF_LIBRARIES} blosc_shared)
target_link_libraries(Example_compute_parts ${HDF5_LIBRARIES} ${CMAKE_THREAD_LIBS_INIT} ${TIFF_LIBRARIES} blosc_shared)
target_link_libraries(Example_convert_full_format ${HDF5_LIBRARIES} ${CMAKE_THREAD_LIBS_INIT} ${TIFF_LIBRARIES} blosc_shared)
target_link_libraries(Example_ray_cast ${HDF5_LIBRARIES} ${CMAKE_THREAD_LIBS_INIT} ${TIFF_LIBRARIES} blosc_shared)
target_link_libraries(Example_vis ${HDF5_LIBRARIES} ${CMAKE_THREAD_LIBS_INIT} ${TIFF_LIBRARIES} blosc_shared)
target_link_libraries(Example_filter ${HDF5_LIBRARIES} ${CMAKE_THREAD_LIBS_INIT} ${TIFF_LIBRARIES} blosc_shared)
target_link_libraries(Example_segment_gc ${HDF5_LIBRARIES} ${CMAKE_THREAD_LIBS_INIT} ${TIFF_LIBRARIES} blosc_shared)
target_link_libraries(Example_enhance_apr ${HDF5_LIBRARIES} ${CMAKE_THREAD_LIBS_INIT} ${TIFF_LIBRARIES} blosc_shared)
target_link_libraries(Example_neigh ${HDF5_LIBRARIES} ${CMAKE_THREAD_LIBS_INIT} ${TIFF_LIBRARIES} blosc_shared)

set_target_properties(blosc_shared PROPERTIES
        RUNTIME_OUTPUT_DIRECTORY_DEBUG ${PROJECT_BINARY_DIR})
set_target_properties(blosc_shared PROPERTIES
        RUNTIME_OUTPUT_DIRECTORY_RELEASE ${PROJECT_BINARY_DIR})
set_target_properties(apr PROPERTIES
	RUNTIME_OUTPUT_DIRECTORY_DEBUG ${PROJECT_BINARY_DIR})
set_target_properties(apr PROPERTIES
	RUNTIME_OUTPUT_DIRECTORY_RELEASE ${PROJECT_BINARY_DIR})

list( APPEND ExternalSharedLibraries "${TIFF_LIBRARIES}" )
message( STATUS "\tCopying shared libraries..." )
file( COPY ${ExternalSharedLibraries} DESTINATION "${PROJECT_BINARY_DIR}")

if(BENCHMARKS)

    #   Benchmark codes, requries the SynImage Code


    if(SynImage_PATH)

    FIND_PACKAGE(ArrayFire REQUIRED)
    # If ArrayFire is found, the following variables will be defined:
    #
    # ArrayFire_INCLUDE_DIRS    - Location of ArrayFire's include directory.
    # ArrayFire_LIBRARIES       - Location of ArrayFire's libraries. This will default
    #                             to a GPU backend if one is found.
    # ArrayFire_FOUND           - True if ArrayFire has been located
    #
    # You may provide a hint to where ArrayFire's root directory may be located
    # by setting ArrayFire_DIR.
    #
    # ----------------------------------------------------------------------------
    #
    # ArrayFire_CPU_FOUND        - True of the ArrayFire CPU library has been found.
    # ArrayFire_CPU_LIBRARIES    - Location of ArrayFire's CPU library, if found
    # ArrayFire_CUDA_FOUND       - True of the ArrayFire CUDA library has been found.
    # ArrayFire_CUDA_LIBRARIES   - Location of ArrayFire's CUDA library, if found
    # ArrayFire_OpenCL_FOUND     - True of the ArrayFire OpenCL library has been found.
    # ArrayFire_OpenCL_LIBRARIES - Location of ArrayFire's OpenCL library, if found

    SET(INSTALL_SYNIMAGE_DIR ${SynImage_PATH})

    MESSAGE(STATUS ${SynImage_PATH})

    set(BENCHMARK_SOURCE_FILES  external/maxflow-v3.04.src/maxflow.cpp
            external/maxflow-v3.04.src/graph.cpp src/vis/Camera.cpp src/vis/Camera.h src/vis/Object.cpp src/vis/Object.h src/vis/RaytracedObject.cpp src/vis/RaytracedObject.h)

    # Include the ArrayFire hreaders
    INCLUDE_DIRECTORIES(${ArrayFire_INCLUDE_DIRS})
    INCLUDE_DIRECTORIES(${SynImage_PATH}/src/)

    # ArrayFire OpenCL backend
    FIND_PACKAGE(OpenCL)
    IF(${ArrayFire_OpenCL_FOUND} AND ${OpenCL_FOUND})
        # We need to find OpenCL as transitive linking is disabled on some OSes
        MESSAGE(STATUS "ArrayFire OpenCL backend found.")
        ADD_EXECUTABLE(SynImageGen benchmarks/test_syn_gen.cpp  ${SOURCE_FILES_COMPILED}  ${BENCHMARK_SOURCE_FILES})
        ADD_EXECUTABLE(TestBenchmark benchmarks/test_benchmark.cpp  ${SOURCE_FILES_COMPILED} ${BENCHMARK_SOURCE_FILES} )

        ADD_EXECUTABLE(IncreaseDomain benchmarks/benchmark_increase_domain.cpp  ${SOURCE_FILES_COMPILED} ${BENCHMARK_SOURCE_FILES} )

        ADD_EXECUTABLE(IncreaseInfo benchmarks/benchmark_increase_info.cpp  ${SOURCE_FILES_COMPILED} ${BENCHMARK_SOURCE_FILES} )

        ADD_EXECUTABLE(IncreaseRelError benchmarks/benchmark_increase_rel_error.cpp  ${SOURCE_FILES_COMPILED} ${BENCHMARK_SOURCE_FILES} )

        ADD_EXECUTABLE(IncreaseZoom benchmarks/benchmark_increase_zoom.cpp  ${SOURCE_FILES_COMPILED} ${BENCHMARK_SOURCE_FILES} )

        ADD_EXECUTABLE(IncreaseInfoandDomain benchmarks/increase_info_and_domain.cpp  ${SOURCE_FILES_COMPILED} ${BENCHMARK_SOURCE_FILES} )

        ADD_EXECUTABLE(RealData benchmarks/benchmark_real_data.cpp  ${SOURCE_FILES_COMPILED} ${BENCHMARK_SOURCE_FILES} )

        ADD_EXECUTABLE(FixRatio benchmarks/benchmark_fix_ratio.cpp  ${SOURCE_FILES_COMPILED} ${BENCHMARK_SOURCE_FILES} )

        ADD_EXECUTABLE(GenSingleImage benchmarks/generate_single_image.cpp  ${SOURCE_FILES_COMPILED} ${BENCHMARK_SOURCE_FILES} )

        ADD_EXECUTABLE(GenAPRTime benchmarks/Generate_APR_Time.cpp  ${SOURCE_FILES_COMPILED} ${BENCHMARK_SOURCE_FILES} )

        ADD_EXECUTABLE(TestLocalScale benchmarks/benchmark_local_scale.cpp  ${SOURCE_FILES_COMPILED} ${BENCHMARK_SOURCE_FILES} )

        ADD_EXECUTABLE(GenAnisoImage benchmarks/generate_anisotropic_single.cpp  ${SOURCE_FILES_COMPILED} ${BENCHMARK_SOURCE_FILES} )

        ADD_EXECUTABLE(BenchAnisoImage benchmarks/benchmark_aniso.cpp  ${SOURCE_FILES_COMPILED} ${BENCHMARK_SOURCE_FILES} )


        TARGET_LINK_LIBRARIES(SynImageGen ${ArrayFire_OpenCL_LIBRARIES}
                ${OpenCL_LIBRARIES} ${CMAKE_THREAD_LIBS_INIT} ${HDF5_LIBRARIES} ${CMAKE_THREAD_LIBS_INIT} ${TIFF_LIBRARIES} blosc)
        TARGET_LINK_LIBRARIES(TestBenchmark ${ArrayFire_OpenCL_LIBRARIES}
                ${OpenCL_LIBRARIES} ${CMAKE_THREAD_LIBS_INIT} ${HDF5_LIBRARIES} ${CMAKE_THREAD_LIBS_INIT} ${TIFF_LIBRARIES} blosc)

        TARGET_LINK_LIBRARIES(IncreaseDomain ${ArrayFire_OpenCL_LIBRARIES}
                ${OpenCL_LIBRARIES} ${CMAKE_THREAD_LIBS_INIT} ${HDF5_LIBRARIES} ${CMAKE_THREAD_LIBS_INIT} ${TIFF_LIBRARIES} blosc)

        TARGET_LINK_LIBRARIES(IncreaseInfo ${ArrayFire_OpenCL_LIBRARIES}
                ${OpenCL_LIBRARIES} ${CMAKE_THREAD_LIBS_INIT} ${HDF5_LIBRARIES} ${CMAKE_THREAD_LIBS_INIT} ${TIFF_LIBRARIES} blosc)

        TARGET_LINK_LIBRARIES(IncreaseRelError ${ArrayFire_OpenCL_LIBRARIES}
                ${OpenCL_LIBRARIES} ${CMAKE_THREAD_LIBS_INIT} ${HDF5_LIBRARIES} ${CMAKE_THREAD_LIBS_INIT} ${TIFF_LIBRARIES} blosc)

        TARGET_LINK_LIBRARIES(IncreaseZoom ${ArrayFire_OpenCL_LIBRARIES}
                ${OpenCL_LIBRARIES} ${CMAKE_THREAD_LIBS_INIT} ${HDF5_LIBRARIES} ${CMAKE_THREAD_LIBS_INIT} ${TIFF_LIBRARIES} blosc)

        TARGET_LINK_LIBRARIES(IncreaseInfoandDomain ${ArrayFire_OpenCL_LIBRARIES}
                ${OpenCL_LIBRARIES} ${CMAKE_THREAD_LIBS_INIT} ${HDF5_LIBRARIES} ${CMAKE_THREAD_LIBS_INIT} ${TIFF_LIBRARIES} blosc)

        TARGET_LINK_LIBRARIES(RealData ${ArrayFire_OpenCL_LIBRARIES}
                ${OpenCL_LIBRARIES} ${CMAKE_THREAD_LIBS_INIT} ${HDF5_LIBRARIES} ${CMAKE_THREAD_LIBS_INIT} ${TIFF_LIBRARIES} blosc)

        TARGET_LINK_LIBRARIES(FixRatio ${ArrayFire_OpenCL_LIBRARIES}
                ${OpenCL_LIBRARIES} ${CMAKE_THREAD_LIBS_INIT} ${HDF5_LIBRARIES} ${CMAKE_THREAD_LIBS_INIT} ${TIFF_LIBRARIES} blosc)

        TARGET_LINK_LIBRARIES(GenSingleImage ${ArrayFire_OpenCL_LIBRARIES}
                ${OpenCL_LIBRARIES} ${CMAKE_THREAD_LIBS_INIT} ${HDF5_LIBRARIES} ${CMAKE_THREAD_LIBS_INIT} ${TIFF_LIBRARIES} blosc)

        TARGET_LINK_LIBRARIES(GenAPRTime ${ArrayFire_OpenCL_LIBRARIES}
                ${OpenCL_LIBRARIES} ${CMAKE_THREAD_LIBS_INIT} ${HDF5_LIBRARIES} pthread tiff blosc)

        TARGET_LINK_LIBRARIES(TestLocalScale ${ArrayFire_OpenCL_LIBRARIES}
                ${OpenCL_LIBRARIES} ${CMAKE_THREAD_LIBS_INIT} ${HDF5_LIBRARIES} pthread tiff blosc)

        TARGET_LINK_LIBRARIES(GenAnisoImage ${ArrayFire_OpenCL_LIBRARIES}
                ${OpenCL_LIBRARIES} ${CMAKE_THREAD_LIBS_INIT} ${HDF5_LIBRARIES} pthread tiff blosc)

        TARGET_LINK_LIBRARIES(BenchAnisoImage ${ArrayFire_OpenCL_LIBRARIES}
                ${OpenCL_LIBRARIES} ${CMAKE_THREAD_LIBS_INIT} ${HDF5_LIBRARIES} pthread tiff blosc)

        add_executable(Example_analysis
                ${BENCHMARK_SOURCE_FILES}
                test/utils.cpp
                src/io/write_parts.cpp
                ${SOURCE_FILES_COMPILED}
                test/Examples/analyze_apr.cpp )

        TARGET_LINK_LIBRARIES(Example_analysis ${ArrayFire_OpenCL_LIBRARIES}
                ${OpenCL_LIBRARIES} ${CMAKE_THREAD_LIBS_INIT} ${HDF5_LIBRARIES} ${CMAKE_THREAD_LIBS_INIT} ${TIFF_LIBRARIES} blosc)

    ENDIF()

    if(${ArrayFire_CPU_FOUND})
        MESSAGE(STATUS "ArrayFire CPU backend found.")
        ADD_EXECUTABLE(SynImageGen_cpu benchmarks/test_syn_gen.cpp ${BENCHMARK_SOURCE_FILES}  ${SOURCE_FILES_COMPILED})
        TARGET_LINK_LIBRARIES(SynImageGen_cpu ${ArrayFire_CPU_LIBRARIES} ${HDF5_LIBRARIES} ${CMAKE_THREAD_LIBS_INIT} ${TIFF_LIBRARIES} blosc
                ${CMAKE_THREAD_LIBS_INIT})
    ENDIF()

    else()
        MESSAGE(STATUS " Need to set SynImage_PATH to syn image repository using -DSynImage_PATH")

    endif(SynImage_PATH)


endif(BENCHMARKS)<|MERGE_RESOLUTION|>--- conflicted
+++ resolved
@@ -155,7 +155,6 @@
     add_executable(testTreeNeighbours
             test/test_tree/tree_fixtures.cpp
             test/test_tree/neighbours_test.cpp
-	    test/utils.cpp
 	    ${SOURCE_FILES_COMPILED}
             )
 
@@ -181,17 +180,6 @@
 	        src/io/hdf5functions_blosc.cpp
             )
 
-<<<<<<< HEAD
-    target_link_libraries(testBspline ${HDF5_LIBRARIES} ${GTEST_LIBRARIES} pthread tiff blosc_shared)
-    target_link_libraries(testVariance ${HDF5_LIBRARIES} ${GTEST_LIBRARIES} pthread tiff blosc_shared)
-    target_link_libraries(testLevel ${HDF5_LIBRARIES} ${GTEST_LIBRARIES} pthread tiff blosc_shared)
-    target_link_libraries(testResult ${HDF5_LIBRARIES} ${GTEST_LIBRARIES} pthread tiff blosc_shared)
-    target_link_libraries(testLevelIterator ${HDF5_LIBRARIES} ${GTEST_LIBRARIES} pthread tiff blosc_shared)
-    target_link_libraries(testTreeNeighbours ${HDF5_LIBRARIES} ${GTEST_LIBRARIES} pthread tiff blosc_shared)
-    target_link_libraries(testTreeNeighboursFace ${HDF5_LIBRARIES} ${GTEST_LIBRARIES} pthread tiff blosc_shared)
-    target_link_libraries(testSparsePartStruc ${HDF5_LIBRARIES} ${GTEST_LIBRARIES} pthread tiff blosc_shared)
-    target_link_libraries(testRaytrace ${HDF5_LIBRARIES} ${GTEST_LIBRARIES} pthread tiff blosc_shared)
-=======
     target_link_libraries(testBspline ${HDF5_LIBRARIES} ${GTEST_LIBRARIES} ${CMAKE_THREAD_LIBS_INIT} ${TIFF_LIBRARIES} blosc_shared)
     target_link_libraries(testVariance ${HDF5_LIBRARIES} ${GTEST_LIBRARIES} ${CMAKE_THREAD_LIBS_INIT} ${TIFF_LIBRARIES} blosc_shared)
     target_link_libraries(testLevel ${HDF5_LIBRARIES} ${GTEST_LIBRARIES} ${CMAKE_THREAD_LIBS_INIT} ${TIFF_LIBRARIES} blosc_shared)
@@ -200,7 +188,7 @@
     target_link_libraries(testTreeNeighbours ${HDF5_LIBRARIES} ${GTEST_LIBRARIES} ${CMAKE_THREAD_LIBS_INIT} ${TIFF_LIBRARIES} blosc_shared)
     target_link_libraries(testTreeNeighboursFace ${HDF5_LIBRARIES} ${GTEST_LIBRARIES} ${CMAKE_THREAD_LIBS_INIT} ${TIFF_LIBRARIES} blosc_shared)
     target_link_libraries(testSparsePartStruc ${HDF5_LIBRARIES} ${GTEST_LIBRARIES} ${CMAKE_THREAD_LIBS_INIT} ${TIFF_LIBRARIES} blosc_shared)
->>>>>>> cf0e1e95
+    target_link_libraries(testRaytrace ${HDF5_LIBRARIES} ${GTEST_LIBRARIES} ${CMAKE_THREAD_LIBS_INIT} ${TIFF_LIBRARIES} blosc_shared)
 
 endif(TESTS)
 
@@ -241,11 +229,11 @@
         ${SOURCE_FILES_COMPILED}
         src/vis/Camera.cpp src/vis/Camera.h src/vis/Object.cpp src/vis/Object.h src/vis/RaytracedObject.cpp src/vis/RaytracedObject.h)
 
-#add_executable(pipeline
- #   src/algorithm/pipeline.cpp
- #   src/io/write_parts.cpp
- #   ${SOURCE_FILES_COMPILED}
-#)
+add_executable(pipeline
+   src/algorithm/pipeline.cpp
+   src/io/write_parts.cpp
+   ${SOURCE_FILES_COMPILED}
+)
 
 add_executable(Example_filter
         test/Examples/filter_apr.cpp
@@ -271,16 +259,13 @@
     ${SOURCE_FILES_COMPILED} src/vis/Camera.cpp src/vis/Camera.h src/vis/Object.cpp src/vis/Object.h src/vis/RaytracedObject.cpp src/vis/RaytracedObject.h
 )
 
-
-add_executable(Example_neigh
-        test/Examples/Example_neigh.cpp
-        test/utils.cpp
-        src/io/write_parts.cpp
-        ${SOURCE_FILES_COMPILED}
-        )
-
-
-
+# FIXME: Broken at the moment due to duplicate symbols
+#add_executable(Example_neigh
+#        test/Examples/Example_neigh.cpp
+#        test/utils.cpp
+#        src/io/write_parts.cpp
+#        ${SOURCE_FILES_COMPILED}
+#        )
 
 SWIG_ADD_LIBRARY(apr 
 	LANGUAGE java 
@@ -301,7 +286,8 @@
 target_link_libraries(Example_filter ${HDF5_LIBRARIES} ${CMAKE_THREAD_LIBS_INIT} ${TIFF_LIBRARIES} blosc_shared)
 target_link_libraries(Example_segment_gc ${HDF5_LIBRARIES} ${CMAKE_THREAD_LIBS_INIT} ${TIFF_LIBRARIES} blosc_shared)
 target_link_libraries(Example_enhance_apr ${HDF5_LIBRARIES} ${CMAKE_THREAD_LIBS_INIT} ${TIFF_LIBRARIES} blosc_shared)
-target_link_libraries(Example_neigh ${HDF5_LIBRARIES} ${CMAKE_THREAD_LIBS_INIT} ${TIFF_LIBRARIES} blosc_shared)
+# FIXME: see fixme above
+#target_link_libraries(Example_neigh ${HDF5_LIBRARIES} ${CMAKE_THREAD_LIBS_INIT} ${TIFF_LIBRARIES} blosc_shared)
 
 set_target_properties(blosc_shared PROPERTIES
         RUNTIME_OUTPUT_DIRECTORY_DEBUG ${PROJECT_BINARY_DIR})
