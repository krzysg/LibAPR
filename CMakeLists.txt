--- conflicted
+++ resolved
@@ -12,11 +12,7 @@
 
 
 find_package(OpenMP)
-<<<<<<< HEAD
 if(NOT OPENMP_FOUND OR DISABLE_OPENMP)
-=======
-if(NOT OPENMP_FOUND)
->>>>>>> af2096f6
     message("OpenMP support not found with current compiler. While APR can compile like this, performance might not be optimal. Please see README.md for instructions.")
 else()
     set(CMAKE_C_FLAGS "${CMAKE_C_FLAGS} -DHAVE_OPENMP ${OpenMP_C_FLAGS}")
