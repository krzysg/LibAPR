cmake_minimum_required(VERSION 3.2)
project(PartPlay)
# Run it out of source as cmake -H. -Bbuild ..

set(CMAKE_CXX_STANDARD 14)

if(TESTS)
    find_package(GTest REQUIRED)
endif(TESTS)


find_package(OpenMP REQUIRED)

#set(_SAVED_HDF5_DIR ${HDF5_DIR})
find_package(HDF5 REQUIRED)
#find_package(HDF5 COMPONENTS CXX C NO_MODULE REQUIRED shared)
#IF(NOT HDF5_FOUND)
#	message("HDF5 not found via installed module, trying CMake's find...")
#	set(HDF5_DIR ${_SAVED_HDF5_DIR} CACHE PATH "HDF5 install dir" FORCE)
#	find_package(HDF5 "1.8.17" REQUIRED)
#ELSE()
#message("HDF includes at ${HDF5_INCLUDE_DIR}, ${HDF5_CXX_SHARED_LIBRARY} ${HDF5_C_SHARED_LIBRARY}")
#set(HDF5_INCLUDE_DIRS "${HDF5_INCLUDE_DIRS}")
#set(HDF5_LINK_LIBRARIES ${HDF5_CXX_SHARED_LIBRARY} ${HDF5_C_SHARED_LIBRARY})
#set(CMAKE_CXX_FLAGS "${CMAKE_CXX_FLAGS} -DH5_BUILT_AS_DYNAMIC_LIB")
#ENDIF()

find_package(Threads)
find_package(SWIG 3.0 REQUIRED)
find_package(JNI REQUIRED)
INCLUDE(${SWIG_USE_FILE})

set(CMAKE_SWIG_OUTDIR "${CMAKE_CURRENT_SOURCE_DIR}/src/main/java/de/mpicbg/mosaic/apr")
set(CMAKE_SWIG_FLAGS -package de.mpicbg.mosaic.apr -Wall)
set(CMAKE_LIBRARY_OUTPUT_DIRECTORY "${CMAKE_CURRENT_SOURCE_DIR}/src/natives")

SET_SOURCE_FILES_PROPERTIES(libapr.i PROPERTIES CPLUSPLUS ON)

find_package(TIFF REQUIRED)

include_directories(${HDF5_INCLUDE_DIRS} ${HDF5_INCLUDE_DIR} ${TIFF_INCLUDE_DIR} ${GTEST_INCLUDE_DIRS} sources tests ${JNI_INCLUDE_DIRS} ${CMAKE_CURRENT_SOURCE_DIR})

SET(BUILD_TESTS OFF CACHE BOOL "")
SET(BUILD_BENCHMARKS OFF CACHE BOOL "")
add_subdirectory("external/c-blosc")
include_directories("external/c-blosc/blosc")

include_directories(${PROJECT_SOURCE_DIR}/external/glm)

set(SOURCE_FILES

        test/tests.cpp

        test/k_test.cpp
        test/alg_cells_test.cpp

        test/test_tree/level_iterator_test.cpp
        test/test_tree/tree_fixtures.cpp

        src/io/readimage.h
        src/io/writeimage.h
        src/io/parameters.cpp

        src/data_structures/meshclass.h
        src/data_structures/structure_parts.cpp

        src/algorithm/pipeline.cpp

        )

set(SOURCE_FILES_COMPILED
        src/data_structures/structure_parts.cpp
        src/data_structures/Tree/PartCellData.cpp
        src/io/parameters.cpp
        src/io/hdf5functions.cpp
        src/io/blosc_filter.c
        src/io/hdf5functions_blosc.cpp
        src/io/write_parts.cpp
        )


if (OPENMP_FOUND)
    set (CMAKE_C_FLAGS "${CMAKE_C_FLAGS} ${OpenMP_C_FLAGS}")
    set (CMAKE_CXX_FLAGS "${CMAKE_CXX_FLAGS} ${OpenMP_CXX_FLAGS}")
endif(OPENMP_FOUND)


# If you ever want to compile with icc it should look more or less like this:
#set(CMAKE_CXX_COMPILER /opt/intel/compilers_and_libraries_2016/linux/bin/intel64/icc)
#set(CMAKE_CXX_FLAGS "${CMAKE_CXX_FLAGS} -qopenmp -ip -ansi-alias -xCORE-AVX2 ")
#set(CMAKE_EXE_LINKER_FLAGS "${CMAKE_EXE_LINKER_FLAGS} -qopenmp")

if(CMAKE_COMPILER_IS_GNUCC)
    set(CMAKE_CXX_FLAGS "${CMAKE_CXX_FLAGS} -std=c++14 -O3 -ffast-math -I /usr/include/hdf5/serial/ -Bdynamic -ldl")
   #set(CMAKE_CXX_FLAGS "${CMAKE_CXX_FLAGS} -std=c++14 -O1  -I /usr/include/hdf5/serial/ ")
    set(CMAKE_CXX_FLAGS_RELEASE "${CMAKE_CXX_FLAGS}")
    set(CMAKE_CXX_FLAGS_DEBUG "${CMAKE_CXX_FLAGS} -std=c++11 -O0 -g -I /usr/include/hdf5/serial/")
    set(CMAKE_EXE_LINKER_FLAGS  "${CMAKE_EXE_LINKER_FLAGS} -Bdynamic -ldl ")
endif(CMAKE_COMPILER_IS_GNUCC)
if (CMAKE_CXX_COMPILER_ID MATCHES "Clang")
    MESSAGE(STATUS "CLANG DETECTED")

    if(CMAKE_BUILD_TYPE MATCHES "Release")
        MESSAGE(STATUS "RELEASE BUILD")
        set(CMAKE_CXX_FLAGS_RELEASE "${CMAKE_CXX_FLAGS} -std=c++14 -O3 -ffast-math")
    endif()

    if(CMAKE_BUILD_TYPE MATCHES "Debug")
        MESSAGE(STATUS "DEBUG BUILD")
        set(CMAKE_CXX_FLAGS_DEBUG  "${CMAKE_CXX_FLAGS} -std=c++14 -O0 -g")
    endif()

<<<<<<< HEAD
    set(CMAKE_CXX_FLAGS "${CMAKE_CXX_FLAGS} -std=c++14")
=======
    set(CMAKE_CXX_FLAGS "${CMAKE_CXX_FLAGS} -std=c++14 -O3 -ffast-math -Bdynamic")
>>>>>>> 6b6c34b2

    if (NOT NO_OPENMP)
        set(CMAKE_CXX_FLAGS_DEBUG "${CMAKE_CXX_FLAGS_DEBUG} -fopenmp")
        set(CMAKE_CXX_FLAGS "${CMAKE_CXX_FLAGS} -fopenmp")
        set(CMAKE_CXX_FLAGS_RELEASE "${CMAKE_CXX_FLAGS_RELEASE} -fopenmp")
    endif()
endif()


if(TESTS)

    add_executable(testBspline
            test/tests.cpp
            test/bspline_test.cpp
            ${SOURCE_FILES_COMPILED}
            test/utils.cpp
            )
    add_executable(testVariance
            test/tests.cpp
            test/variance_test.cpp
            ${SOURCE_FILES_COMPILED}
            test/utils.cpp
            )
    add_executable(testLevel
            test/k_test.cpp
            ${SOURCE_FILES_COMPILED}
            test/utils.cpp
            )
    add_executable(testResult
            test/alg_cells_test.cpp
            src/io/write_parts.cpp
            ${SOURCE_FILES_COMPILED}
            test/utils.cpp
            )

    add_executable(testLevelIterator
            test/test_tree/tree_fixtures.cpp
            test/test_tree/level_iterator_test.cpp
            )

    add_executable(testTreeNeighbours
            test/test_tree/tree_fixtures.cpp
            test/test_tree/neighbours_test.cpp
	    test/utils.cpp
	    ${SOURCE_FILES_COMPILED}
            )

    add_executable(testTreeNeighboursFace
            test/test_tree/tree_fixtures.cpp
            test/test_tree/face_neighbours_test.cpp
            )

    add_executable(testSparsePartStruc
            test/test_tree/tree_fixtures.cpp

            #test/test_tree/create_part_cell_structure.cpp
            test/test_tree/sparse_rep_test.cpp
            ${SOURCE_FILES_COMPILED}
            test/utils.cpp
	        src/io/hdf5functions_blosc.cpp
            )

    target_link_libraries(testBspline ${HDF5_LIBRARIES} ${GTEST_LIBRARIES} ${CMAKE_THREAD_LIBS_INIT} ${TIFF_LIBRARIES} blosc_shared)
    target_link_libraries(testVariance ${HDF5_LIBRARIES} ${GTEST_LIBRARIES} ${CMAKE_THREAD_LIBS_INIT} ${TIFF_LIBRARIES} blosc_shared)
    target_link_libraries(testLevel ${HDF5_LIBRARIES} ${GTEST_LIBRARIES} ${CMAKE_THREAD_LIBS_INIT} ${TIFF_LIBRARIES} blosc_shared)
    target_link_libraries(testResult ${HDF5_LIBRARIES} ${GTEST_LIBRARIES} ${CMAKE_THREAD_LIBS_INIT} ${TIFF_LIBRARIES} blosc_shared)
    target_link_libraries(testLevelIterator ${HDF5_LIBRARIES} ${GTEST_LIBRARIES} ${CMAKE_THREAD_LIBS_INIT} ${TIFF_LIBRARIES} blosc_shared)
    target_link_libraries(testTreeNeighbours ${HDF5_LIBRARIES} ${GTEST_LIBRARIES} ${CMAKE_THREAD_LIBS_INIT} ${TIFF_LIBRARIES} blosc_shared)
    target_link_libraries(testTreeNeighboursFace ${HDF5_LIBRARIES} ${GTEST_LIBRARIES} ${CMAKE_THREAD_LIBS_INIT} ${TIFF_LIBRARIES} blosc_shared)
    target_link_libraries(testSparsePartStruc ${HDF5_LIBRARIES} ${GTEST_LIBRARIES} ${CMAKE_THREAD_LIBS_INIT} ${TIFF_LIBRARIES} blosc_shared)

endif(TESTS)

add_executable(Example_get_apr
        test/Examples/get_apr.cpp
        src/io/write_parts.cpp
        ${SOURCE_FILES_COMPILED}
	    #test/utils.cpp
        )

add_executable(Example_compute_cells
        test/Examples/compute_cells.cpp
        src/io/write_parts.cpp
        ${SOURCE_FILES_COMPILED}
        )

add_executable(Example_compute_parts
        test/Examples/compute_parts.cpp
        src/io/write_parts.cpp
        ${SOURCE_FILES_COMPILED}
        )

add_executable(Example_convert_full_format
        test/Examples/write_full_apr_format.cpp
        src/io/write_parts.cpp
        ${SOURCE_FILES_COMPILED}
        )

add_executable(Example_ray_cast
        test/Examples/ray_cast.cpp
        #test/utils.cpp
        ${SOURCE_FILES_COMPILED}
        src/vis/Camera.cpp src/vis/Camera.h src/vis/Object.cpp src/vis/Object.h src/vis/RaytracedObject.cpp src/vis/RaytracedObject.h)

add_executable(Example_vis
        test/Examples/vis_example.cpp
        #test/utils.cpp
        ${SOURCE_FILES_COMPILED}
        src/vis/Camera.cpp src/vis/Camera.h src/vis/Object.cpp src/vis/Object.h src/vis/RaytracedObject.cpp src/vis/RaytracedObject.h)

#add_executable(pipeline
 #   src/algorithm/pipeline.cpp
 #   src/io/write_parts.cpp
 #   ${SOURCE_FILES_COMPILED}
#)

add_executable(Example_filter
        test/Examples/filter_apr.cpp
        #test/utils.cpp
        src/io/write_parts.cpp
        ${SOURCE_FILES_COMPILED}
        )

add_executable(Example_enhance_apr
        test/Examples/Example_enhance_apr.cpp
        #test/utils.cpp
        src/io/write_parts.cpp
        ${SOURCE_FILES_COMPILED}
        )


add_executable(Example_segment_gc
    test/Examples/segmentation_apr.cpp
    external/maxflow-v3.04.src/maxflow.cpp
    external/maxflow-v3.04.src/graph.cpp
    #test/utils.cpp
    src/io/write_parts.cpp
    ${SOURCE_FILES_COMPILED} src/vis/Camera.cpp src/vis/Camera.h src/vis/Object.cpp src/vis/Object.h src/vis/RaytracedObject.cpp src/vis/RaytracedObject.h
)


add_executable(Example_neigh
        test/Examples/Example_neigh.cpp
        test/utils.cpp
        src/io/write_parts.cpp
        ${SOURCE_FILES_COMPILED}
        )



<<<<<<< HEAD
SWIG_ADD_LIBRARY(apr 
	LANGUAGE java 
	SOURCES libapr.i
        src/io/partcell_io.cpp
        src/io/write_parts.cpp
        ${SOURCE_FILES_COMPILED}
        src/algorithm/pipeline.cpp
	TYPE SHARED)
=======
SWIG_ADD_MODULE(apr java libapr.i
#        src/io/partcell_io.cpp
        src/io/write_parts.cpp
        ${SOURCE_FILES_COMPILED}
#        src/algorithm/pipeline.cpp
        )
>>>>>>> 6b6c34b2

SWIG_LINK_LIBRARIES(apr ${HDF5_LIBRARIES} blosc_static ${TIFF_LIBRARIES})


<<<<<<< HEAD
target_link_libraries(pipeline ${HDF5_LIBRARIES} ${CMAKE_THREAD_LIBS_INIT} ${TIFF_LIBRARIES} blosc_shared)
target_link_libraries(Example_get_apr ${HDF5_LIBRARIES} ${CMAKE_THREAD_LIBS_INIT} ${TIFF_LIBRARIES} blosc_shared)
target_link_libraries(Example_compute_cells ${HDF5_LIBRARIES} ${CMAKE_THREAD_LIBS_INIT} ${TIFF_LIBRARIES} blosc_shared)
target_link_libraries(Example_compute_parts ${HDF5_LIBRARIES} ${CMAKE_THREAD_LIBS_INIT} ${TIFF_LIBRARIES} blosc_shared)
target_link_libraries(Example_convert_full_format ${HDF5_LIBRARIES} ${CMAKE_THREAD_LIBS_INIT} ${TIFF_LIBRARIES} blosc_shared)
target_link_libraries(Example_ray_cast ${HDF5_LIBRARIES} ${CMAKE_THREAD_LIBS_INIT} ${TIFF_LIBRARIES} blosc_shared)
target_link_libraries(Example_vis ${HDF5_LIBRARIES} ${CMAKE_THREAD_LIBS_INIT} ${TIFF_LIBRARIES} blosc_shared)
target_link_libraries(Example_filter ${HDF5_LIBRARIES} ${CMAKE_THREAD_LIBS_INIT} ${TIFF_LIBRARIES} blosc_shared)
target_link_libraries(Example_segment_gc ${HDF5_LIBRARIES} ${CMAKE_THREAD_LIBS_INIT} ${TIFF_LIBRARIES} blosc_shared)
target_link_libraries(Example_enhance_apr ${HDF5_LIBRARIES} ${CMAKE_THREAD_LIBS_INIT} ${TIFF_LIBRARIES} blosc_shared)
target_link_libraries(Example_neigh ${HDF5_LIBRARIES} ${CMAKE_THREAD_LIBS_INIT} ${TIFF_LIBRARIES} blosc_shared)
=======
#target_link_libraries(pipeline ${HDF5_LIBRARIES} pthread tiff blosc_shared)
target_link_libraries(Example_get_apr ${HDF5_LIBRARIES} pthread ${TIFF_LIBRARIES} blosc_shared)
target_link_libraries(Example_compute_cells ${HDF5_LIBRARIES} pthread tiff blosc_shared)
target_link_libraries(Example_compute_parts ${HDF5_LIBRARIES} pthread tiff blosc_shared)
target_link_libraries(Example_convert_full_format ${HDF5_LIBRARIES} pthread tiff blosc_shared)
target_link_libraries(Example_ray_cast ${HDF5_LIBRARIES} pthread tiff blosc_shared)
target_link_libraries(Example_vis ${HDF5_LIBRARIES} pthread tiff blosc_shared)
target_link_libraries(Example_filter ${HDF5_LIBRARIES} pthread tiff blosc_shared)
target_link_libraries(Example_segment_gc ${HDF5_LIBRARIES} pthread tiff blosc_shared)
target_link_libraries(Example_enhance_apr ${HDF5_LIBRARIES} pthread tiff blosc_shared)
target_link_libraries(Example_neigh ${HDF5_LIBRARIES} pthread tiff blosc_shared)
>>>>>>> 6b6c34b2

set_target_properties(blosc_shared PROPERTIES
        RUNTIME_OUTPUT_DIRECTORY_DEBUG ${PROJECT_BINARY_DIR})
set_target_properties(blosc_shared PROPERTIES
        RUNTIME_OUTPUT_DIRECTORY_RELEASE ${PROJECT_BINARY_DIR})
set_target_properties(apr PROPERTIES
	RUNTIME_OUTPUT_DIRECTORY_DEBUG ${PROJECT_BINARY_DIR})
set_target_properties(apr PROPERTIES
	RUNTIME_OUTPUT_DIRECTORY_RELEASE ${PROJECT_BINARY_DIR})

list( APPEND ExternalSharedLibraries "${TIFF_LIBRARIES}" )
message( STATUS "\tCopying shared libraries..." )
file( COPY ${ExternalSharedLibraries} DESTINATION "${PROJECT_BINARY_DIR}")

if(BENCHMARKS)

    #   Benchmark codes, requries the SynImage Code


    if(SynImage_PATH)

    FIND_PACKAGE(ArrayFire REQUIRED)
    # If ArrayFire is found, the following variables will be defined:
    #
    # ArrayFire_INCLUDE_DIRS    - Location of ArrayFire's include directory.
    # ArrayFire_LIBRARIES       - Location of ArrayFire's libraries. This will default
    #                             to a GPU backend if one is found.
    # ArrayFire_FOUND           - True if ArrayFire has been located
    #
    # You may provide a hint to where ArrayFire's root directory may be located
    # by setting ArrayFire_DIR.
    #
    # ----------------------------------------------------------------------------
    #
    # ArrayFire_CPU_FOUND        - True of the ArrayFire CPU library has been found.
    # ArrayFire_CPU_LIBRARIES    - Location of ArrayFire's CPU library, if found
    # ArrayFire_CUDA_FOUND       - True of the ArrayFire CUDA library has been found.
    # ArrayFire_CUDA_LIBRARIES   - Location of ArrayFire's CUDA library, if found
    # ArrayFire_OpenCL_FOUND     - True of the ArrayFire OpenCL library has been found.
    # ArrayFire_OpenCL_LIBRARIES - Location of ArrayFire's OpenCL library, if found

    SET(INSTALL_SYNIMAGE_DIR ${SynImage_PATH})

    MESSAGE(STATUS ${SynImage_PATH})

    set(BENCHMARK_SOURCE_FILES  external/maxflow-v3.04.src/maxflow.cpp
            external/maxflow-v3.04.src/graph.cpp src/vis/Camera.cpp src/vis/Camera.h src/vis/Object.cpp src/vis/Object.h src/vis/RaytracedObject.cpp src/vis/RaytracedObject.h)

    # Include the ArrayFire hreaders
    INCLUDE_DIRECTORIES(${ArrayFire_INCLUDE_DIRS})
    INCLUDE_DIRECTORIES(${SynImage_PATH}/src/)

    # ArrayFire OpenCL backend
    FIND_PACKAGE(OpenCL)
    IF(${ArrayFire_OpenCL_FOUND} AND ${OpenCL_FOUND})
        # We need to find OpenCL as transitive linking is disabled on some OSes
        MESSAGE(STATUS "ArrayFire OpenCL backend found.")
        ADD_EXECUTABLE(SynImageGen benchmarks/test_syn_gen.cpp  ${SOURCE_FILES_COMPILED}  ${BENCHMARK_SOURCE_FILES})
        ADD_EXECUTABLE(TestBenchmark benchmarks/test_benchmark.cpp  ${SOURCE_FILES_COMPILED} ${BENCHMARK_SOURCE_FILES} )

        ADD_EXECUTABLE(IncreaseDomain benchmarks/benchmark_increase_domain.cpp  ${SOURCE_FILES_COMPILED} ${BENCHMARK_SOURCE_FILES} )

        ADD_EXECUTABLE(IncreaseInfo benchmarks/benchmark_increase_info.cpp  ${SOURCE_FILES_COMPILED} ${BENCHMARK_SOURCE_FILES} )

        ADD_EXECUTABLE(IncreaseRelError benchmarks/benchmark_increase_rel_error.cpp  ${SOURCE_FILES_COMPILED} ${BENCHMARK_SOURCE_FILES} )

        ADD_EXECUTABLE(IncreaseZoom benchmarks/benchmark_increase_zoom.cpp  ${SOURCE_FILES_COMPILED} ${BENCHMARK_SOURCE_FILES} )

        ADD_EXECUTABLE(IncreaseInfoandDomain benchmarks/increase_info_and_domain.cpp  ${SOURCE_FILES_COMPILED} ${BENCHMARK_SOURCE_FILES} )

        ADD_EXECUTABLE(RealData benchmarks/benchmark_real_data.cpp  ${SOURCE_FILES_COMPILED} ${BENCHMARK_SOURCE_FILES} )

        ADD_EXECUTABLE(FixRatio benchmarks/benchmark_fix_ratio.cpp  ${SOURCE_FILES_COMPILED} ${BENCHMARK_SOURCE_FILES} )

        ADD_EXECUTABLE(GenSingleImage benchmarks/generate_single_image.cpp  ${SOURCE_FILES_COMPILED} ${BENCHMARK_SOURCE_FILES} )

        ADD_EXECUTABLE(GenAPRTime benchmarks/Generate_APR_Time.cpp  ${SOURCE_FILES_COMPILED} ${BENCHMARK_SOURCE_FILES} )

        ADD_EXECUTABLE(TestLocalScale benchmarks/benchmark_local_scale.cpp  ${SOURCE_FILES_COMPILED} ${BENCHMARK_SOURCE_FILES} )

        ADD_EXECUTABLE(GenAnisoImage benchmarks/generate_anisotropic_single.cpp  ${SOURCE_FILES_COMPILED} ${BENCHMARK_SOURCE_FILES} )

        ADD_EXECUTABLE(BenchAnisoImage benchmarks/benchmark_aniso.cpp  ${SOURCE_FILES_COMPILED} ${BENCHMARK_SOURCE_FILES} )


        TARGET_LINK_LIBRARIES(SynImageGen ${ArrayFire_OpenCL_LIBRARIES}
                ${OpenCL_LIBRARIES} ${CMAKE_THREAD_LIBS_INIT} ${HDF5_LIBRARIES} ${CMAKE_THREAD_LIBS_INIT} ${TIFF_LIBRARIES} blosc)
        TARGET_LINK_LIBRARIES(TestBenchmark ${ArrayFire_OpenCL_LIBRARIES}
                ${OpenCL_LIBRARIES} ${CMAKE_THREAD_LIBS_INIT} ${HDF5_LIBRARIES} ${CMAKE_THREAD_LIBS_INIT} ${TIFF_LIBRARIES} blosc)

        TARGET_LINK_LIBRARIES(IncreaseDomain ${ArrayFire_OpenCL_LIBRARIES}
                ${OpenCL_LIBRARIES} ${CMAKE_THREAD_LIBS_INIT} ${HDF5_LIBRARIES} ${CMAKE_THREAD_LIBS_INIT} ${TIFF_LIBRARIES} blosc)

        TARGET_LINK_LIBRARIES(IncreaseInfo ${ArrayFire_OpenCL_LIBRARIES}
                ${OpenCL_LIBRARIES} ${CMAKE_THREAD_LIBS_INIT} ${HDF5_LIBRARIES} ${CMAKE_THREAD_LIBS_INIT} ${TIFF_LIBRARIES} blosc)

        TARGET_LINK_LIBRARIES(IncreaseRelError ${ArrayFire_OpenCL_LIBRARIES}
                ${OpenCL_LIBRARIES} ${CMAKE_THREAD_LIBS_INIT} ${HDF5_LIBRARIES} ${CMAKE_THREAD_LIBS_INIT} ${TIFF_LIBRARIES} blosc)

        TARGET_LINK_LIBRARIES(IncreaseZoom ${ArrayFire_OpenCL_LIBRARIES}
                ${OpenCL_LIBRARIES} ${CMAKE_THREAD_LIBS_INIT} ${HDF5_LIBRARIES} ${CMAKE_THREAD_LIBS_INIT} ${TIFF_LIBRARIES} blosc)

        TARGET_LINK_LIBRARIES(IncreaseInfoandDomain ${ArrayFire_OpenCL_LIBRARIES}
                ${OpenCL_LIBRARIES} ${CMAKE_THREAD_LIBS_INIT} ${HDF5_LIBRARIES} ${CMAKE_THREAD_LIBS_INIT} ${TIFF_LIBRARIES} blosc)

        TARGET_LINK_LIBRARIES(RealData ${ArrayFire_OpenCL_LIBRARIES}
                ${OpenCL_LIBRARIES} ${CMAKE_THREAD_LIBS_INIT} ${HDF5_LIBRARIES} ${CMAKE_THREAD_LIBS_INIT} ${TIFF_LIBRARIES} blosc)

        TARGET_LINK_LIBRARIES(FixRatio ${ArrayFire_OpenCL_LIBRARIES}
                ${OpenCL_LIBRARIES} ${CMAKE_THREAD_LIBS_INIT} ${HDF5_LIBRARIES} ${CMAKE_THREAD_LIBS_INIT} ${TIFF_LIBRARIES} blosc)

        TARGET_LINK_LIBRARIES(GenSingleImage ${ArrayFire_OpenCL_LIBRARIES}
                ${OpenCL_LIBRARIES} ${CMAKE_THREAD_LIBS_INIT} ${HDF5_LIBRARIES} ${CMAKE_THREAD_LIBS_INIT} ${TIFF_LIBRARIES} blosc)

        TARGET_LINK_LIBRARIES(GenAPRTime ${ArrayFire_OpenCL_LIBRARIES}
                ${OpenCL_LIBRARIES} ${CMAKE_THREAD_LIBS_INIT} ${HDF5_LIBRARIES} pthread tiff blosc)

        TARGET_LINK_LIBRARIES(TestLocalScale ${ArrayFire_OpenCL_LIBRARIES}
                ${OpenCL_LIBRARIES} ${CMAKE_THREAD_LIBS_INIT} ${HDF5_LIBRARIES} pthread tiff blosc)

        TARGET_LINK_LIBRARIES(GenAnisoImage ${ArrayFire_OpenCL_LIBRARIES}
                ${OpenCL_LIBRARIES} ${CMAKE_THREAD_LIBS_INIT} ${HDF5_LIBRARIES} pthread tiff blosc)

        TARGET_LINK_LIBRARIES(BenchAnisoImage ${ArrayFire_OpenCL_LIBRARIES}
                ${OpenCL_LIBRARIES} ${CMAKE_THREAD_LIBS_INIT} ${HDF5_LIBRARIES} pthread tiff blosc)

        add_executable(Example_analysis
                ${BENCHMARK_SOURCE_FILES}
                test/utils.cpp
                src/io/write_parts.cpp
                ${SOURCE_FILES_COMPILED}
                test/Examples/analyze_apr.cpp )

        TARGET_LINK_LIBRARIES(Example_analysis ${ArrayFire_OpenCL_LIBRARIES}
                ${OpenCL_LIBRARIES} ${CMAKE_THREAD_LIBS_INIT} ${HDF5_LIBRARIES} ${CMAKE_THREAD_LIBS_INIT} ${TIFF_LIBRARIES} blosc)

    ENDIF()

    if(${ArrayFire_CPU_FOUND})
        MESSAGE(STATUS "ArrayFire CPU backend found.")
        ADD_EXECUTABLE(SynImageGen_cpu benchmarks/test_syn_gen.cpp ${BENCHMARK_SOURCE_FILES}  ${SOURCE_FILES_COMPILED})
        TARGET_LINK_LIBRARIES(SynImageGen_cpu ${ArrayFire_CPU_LIBRARIES} ${HDF5_LIBRARIES} ${CMAKE_THREAD_LIBS_INIT} ${TIFF_LIBRARIES} blosc
                ${CMAKE_THREAD_LIBS_INIT})
    ENDIF()

    else()
        MESSAGE(STATUS " Need to set SynImage_PATH to syn image repository using -DSynImage_PATH")

    endif(SynImage_PATH)


endif(BENCHMARKS)
<<<<<<< HEAD

IF(FIGURES)
#

    ADD_EXECUTABLE(CreateEpsSlice figures/create_slice_eps.cpp  ${SOURCE_FILES_COMPILED} )

    TARGET_LINK_LIBRARIES(CreateEpsSlice ${CMAKE_THREAD_LIBS_INIT} ${HDF5_LIBRARIES} ${CMAKE_THREAD_LIBS_INIT} ${TIFF_LIBRARIES} blosc board)


ENDIF(FIGURES)
=======
>>>>>>> 6b6c34b2
<|MERGE_RESOLUTION|>--- conflicted
+++ resolved
@@ -110,11 +110,7 @@
         set(CMAKE_CXX_FLAGS_DEBUG  "${CMAKE_CXX_FLAGS} -std=c++14 -O0 -g")
     endif()
 
-<<<<<<< HEAD
     set(CMAKE_CXX_FLAGS "${CMAKE_CXX_FLAGS} -std=c++14")
-=======
-    set(CMAKE_CXX_FLAGS "${CMAKE_CXX_FLAGS} -std=c++14 -O3 -ffast-math -Bdynamic")
->>>>>>> 6b6c34b2
 
     if (NOT NO_OPENMP)
         set(CMAKE_CXX_FLAGS_DEBUG "${CMAKE_CXX_FLAGS_DEBUG} -fopenmp")
@@ -265,28 +261,16 @@
 
 
 
-<<<<<<< HEAD
+
 SWIG_ADD_LIBRARY(apr 
 	LANGUAGE java 
 	SOURCES libapr.i
-        src/io/partcell_io.cpp
-        src/io/write_parts.cpp
-        ${SOURCE_FILES_COMPILED}
-        src/algorithm/pipeline.cpp
+        src/io/write_parts.cpp
+        ${SOURCE_FILES_COMPILED}
 	TYPE SHARED)
-=======
-SWIG_ADD_MODULE(apr java libapr.i
-#        src/io/partcell_io.cpp
-        src/io/write_parts.cpp
-        ${SOURCE_FILES_COMPILED}
-#        src/algorithm/pipeline.cpp
-        )
->>>>>>> 6b6c34b2
 
 SWIG_LINK_LIBRARIES(apr ${HDF5_LIBRARIES} blosc_static ${TIFF_LIBRARIES})
 
-
-<<<<<<< HEAD
 target_link_libraries(pipeline ${HDF5_LIBRARIES} ${CMAKE_THREAD_LIBS_INIT} ${TIFF_LIBRARIES} blosc_shared)
 target_link_libraries(Example_get_apr ${HDF5_LIBRARIES} ${CMAKE_THREAD_LIBS_INIT} ${TIFF_LIBRARIES} blosc_shared)
 target_link_libraries(Example_compute_cells ${HDF5_LIBRARIES} ${CMAKE_THREAD_LIBS_INIT} ${TIFF_LIBRARIES} blosc_shared)
@@ -298,19 +282,6 @@
 target_link_libraries(Example_segment_gc ${HDF5_LIBRARIES} ${CMAKE_THREAD_LIBS_INIT} ${TIFF_LIBRARIES} blosc_shared)
 target_link_libraries(Example_enhance_apr ${HDF5_LIBRARIES} ${CMAKE_THREAD_LIBS_INIT} ${TIFF_LIBRARIES} blosc_shared)
 target_link_libraries(Example_neigh ${HDF5_LIBRARIES} ${CMAKE_THREAD_LIBS_INIT} ${TIFF_LIBRARIES} blosc_shared)
-=======
-#target_link_libraries(pipeline ${HDF5_LIBRARIES} pthread tiff blosc_shared)
-target_link_libraries(Example_get_apr ${HDF5_LIBRARIES} pthread ${TIFF_LIBRARIES} blosc_shared)
-target_link_libraries(Example_compute_cells ${HDF5_LIBRARIES} pthread tiff blosc_shared)
-target_link_libraries(Example_compute_parts ${HDF5_LIBRARIES} pthread tiff blosc_shared)
-target_link_libraries(Example_convert_full_format ${HDF5_LIBRARIES} pthread tiff blosc_shared)
-target_link_libraries(Example_ray_cast ${HDF5_LIBRARIES} pthread tiff blosc_shared)
-target_link_libraries(Example_vis ${HDF5_LIBRARIES} pthread tiff blosc_shared)
-target_link_libraries(Example_filter ${HDF5_LIBRARIES} pthread tiff blosc_shared)
-target_link_libraries(Example_segment_gc ${HDF5_LIBRARIES} pthread tiff blosc_shared)
-target_link_libraries(Example_enhance_apr ${HDF5_LIBRARIES} pthread tiff blosc_shared)
-target_link_libraries(Example_neigh ${HDF5_LIBRARIES} pthread tiff blosc_shared)
->>>>>>> 6b6c34b2
 
 set_target_properties(blosc_shared PROPERTIES
         RUNTIME_OUTPUT_DIRECTORY_DEBUG ${PROJECT_BINARY_DIR})
@@ -462,17 +433,4 @@
     endif(SynImage_PATH)
 
 
-endif(BENCHMARKS)
-<<<<<<< HEAD
-
-IF(FIGURES)
-#
-
-    ADD_EXECUTABLE(CreateEpsSlice figures/create_slice_eps.cpp  ${SOURCE_FILES_COMPILED} )
-
-    TARGET_LINK_LIBRARIES(CreateEpsSlice ${CMAKE_THREAD_LIBS_INIT} ${HDF5_LIBRARIES} ${CMAKE_THREAD_LIBS_INIT} ${TIFF_LIBRARIES} blosc board)
-
-
-ENDIF(FIGURES)
-=======
->>>>>>> 6b6c34b2
+endif(BENCHMARKS)